language: python
python:
  - "2.7"
  - "3.6"
sudo: false

cache: pip
cache:		
   directories:		
      - ../pyglow
 
addons:
  apt:
    packages:
    - gfortran
    - libncurses5-dev

# Setup anaconda
before_install:
  #- apt-get update
  - if [[ "$TRAVIS_PYTHON_VERSION" == "2.7" ]]; then
      wget https://repo.continuum.io/miniconda/Miniconda-latest-Linux-x86_64.sh -O miniconda.sh;
    else
      wget https://repo.continuum.io/miniconda/Miniconda3-latest-Linux-x86_64.sh -O miniconda.sh;
    fi
  - bash miniconda.sh -b -p $HOME/miniconda
  - export PATH="$HOME/miniconda/bin:$PATH"
  - hash -r
  - conda config --set always_yes yes --set changeps1 no
  - conda update -q --yes conda
  # Useful for debugging any issues with conda
  - conda info -a
<<<<<<< HEAD

  # Replace dep1 dep2 ... with your dependencies
  - conda create -q -n test-environment python=$TRAVIS_PYTHON_VERSION atlas numpy scipy matplotlib nose pandas statsmodels coverage netCDF4 xarray
=======
  - conda create -q -n test-environment python=$TRAVIS_PYTHON_VERSION atlas numpy scipy matplotlib nose pandas statsmodels coverage netCDF4 ipython
>>>>>>> 4fd2d315

# command to install dependencies
install:
  # Coverage packages are on my binstar channel
  # - conda install --yes -c dan_blanchard python-coveralls nose-cov
  - source activate test-environment
  - pip install coveralls
<<<<<<< HEAD
  # pysatCDF would be installed via setup.py requirement, messes up log though
  - pip install pysatCDF
=======
  - pip install pysatCDF >/dev/null
    # install pyglow, space science models
  - if [[ "$TRAVIS_PYTHON_VERSION" == "2.7" ]]; then
      travis_wait 30 pip install ipdb --user;
      cd ..;
    fi
  - pwd
  - ls
  - if [[ -d "$pyglow_dir" && -e "$pyglow_dir/setup.py" && "$TRAVIS_PYTHON_VERSION" == "2.7" ]]; then
      cd pyglow;
      python setup.py install;
      cd ..;
    fi
  - if [[ ! -d "$pyglow_dir" || ! -e "$pyglow_dir/setup.py" && "$TRAVIS_PYTHON_VERSION" == "2.7" ]]; then
      travis_wait 40 git clone https://github.com/timduly4/pyglow.git;
      cd pyglow;
      travis_wait 40 ./pyglow_install.sh >/dev/null;
      cd ..;
    fi
  - if [[ "$TRAVIS_PYTHON_VERSION" == "2.7" ]]; then
      cd pysat;
    fi
  # install pysat
>>>>>>> 4fd2d315
  - "python setup.py install"
# command to run tests
script: 
  - nosetests -vs --with-coverage --cover-package=pysat
after_success:
  coveralls
<|MERGE_RESOLUTION|>--- conflicted
+++ resolved
@@ -30,13 +30,9 @@
   - conda update -q --yes conda
   # Useful for debugging any issues with conda
   - conda info -a
-<<<<<<< HEAD
+  # Replace dep1 dep2 ... with your dependencies
+  - conda create -q -n test-environment python=$TRAVIS_PYTHON_VERSION atlas numpy scipy matplotlib nose pandas statsmodels coverage netCDF4 ipython xarray
 
-  # Replace dep1 dep2 ... with your dependencies
-  - conda create -q -n test-environment python=$TRAVIS_PYTHON_VERSION atlas numpy scipy matplotlib nose pandas statsmodels coverage netCDF4 xarray
-=======
-  - conda create -q -n test-environment python=$TRAVIS_PYTHON_VERSION atlas numpy scipy matplotlib nose pandas statsmodels coverage netCDF4 ipython
->>>>>>> 4fd2d315
 
 # command to install dependencies
 install:
@@ -44,10 +40,6 @@
   # - conda install --yes -c dan_blanchard python-coveralls nose-cov
   - source activate test-environment
   - pip install coveralls
-<<<<<<< HEAD
-  # pysatCDF would be installed via setup.py requirement, messes up log though
-  - pip install pysatCDF
-=======
   - pip install pysatCDF >/dev/null
     # install pyglow, space science models
   - if [[ "$TRAVIS_PYTHON_VERSION" == "2.7" ]]; then
@@ -71,10 +63,9 @@
       cd pysat;
     fi
   # install pysat
->>>>>>> 4fd2d315
   - "python setup.py install"
 # command to run tests
 script: 
   - nosetests -vs --with-coverage --cover-package=pysat
 after_success:
-  coveralls
+  coveralls