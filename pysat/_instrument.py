# -*- coding: utf-8 -*-
from __future__ import print_function
from __future__ import absolute_import
# python 2/3 compatibility
try:
    basestring
except NameError:
    basestring = str

import string
import os
import copy
import sys
import pandas as pds
import numpy as np
import xarray as xr

from . import _custom
from . import _files
from . import _orbits
from . import _meta
from . import utils
from pysat import data_dir
from pysat import DataFrame, Series


# main class for users
class Instrument(object):
    """Download, load, manage, modify and analyze science data.
    
    Parameters
    ----------    
    platform : string
        name of platform/satellite.
    name : string
        name of instrument. 
    tag : string, optional
        identifies particular subset of instrument data.
    sat_id : string, optional
        identity within constellation
    clean_level : {'clean','dusty','dirty','none'}, optional
        level of data quality
    pad : pandas.DateOffset, or dictionary, optional
        Length of time to pad the begining and end of loaded data for 
        time-series processing. Extra data is removed after applying all 
        custom functions. Dictionary, if supplied, is simply passed to 
        pandas DateOffset.
    orbit_info : dict    
        Orbit information, {'index':index, 'kind':kind, 'period':period}.
        See pysat.Orbits for more information.            
    inst_module : module, optional
        Provide instrument module directly. 
        Takes precedence over platform/name.
    update_files : boolean, optional
        If True, immediately query filesystem for instrument files and store.
    temporary_file_list : boolean, optional
        If true, the list of Instrument files will not be written to disk.
        Prevents a race condition when running multiple pysat processes.
    multi_file_day : boolean, optional 
        Set to True if Instrument data files for a day are spread across
        multiple files and data for day n could be found in a file
        with a timestamp of day n-1 or n+1.
    manual_org : bool
        if True, then pysat will look directly in pysat data directory
        for data files and will not use default /platform/name/tag
    directory_format : str
        directory naming structure in string format. Variables such as
        platform, name, and tag will be filled in as needed using python
        string formatting. The default directory structure would be 
        expressed as '{platform}/{name}/{tag}'
    file_format : str or NoneType
        File naming structure in string format.  Variables such as year,
        month, and sat_id will be filled in as needed using python string
        formatting.  The default file format structure is supplied in the
        instrument list_files routine.
    units_label : str
        String used to label units in storage. Defaults to 'units'. 
    name_label : str
        String used to label long_name in storage. Defaults to 'name'.
    notes_label : str
       label to use for notes in storage. Defaults to 'notes'
    desc_label : str
       label to use for variable descriptions in storage. Defaults to 'desc'
    plot_label : str
       label to use to label variables in plots. Defaults to 'label'
    axis_label : str
        label to use for axis on a plot. Defaults to 'axis'
    scale_label : str
       label to use for plot scaling type in storage. Defaults to 'scale'
    min_label : str
       label to use for typical variable value min limit in storage.
       Defaults to 'value_min'
    max_label : str
       label to use for typical variable value max limit in storage.
       Defaults to 'value_max'
    fill_label : str
        label to use for fill values. Defaults to 'fill' but some implementations
        will use 'FillVal'
               
    Attributes
    ----------
    data : pandas.DataFrame
        loaded science data 
    date : pandas.datetime
        date for loaded data
    yr : int
        year for loaded data
    bounds : (datetime/filename/None, datetime/filename/None)
        bounds for loading data, supply array_like for a season with gaps
    doy : int
        day of year for loaded data
    files : pysat.Files
        interface to instrument files
    meta : pysat.Meta
        interface to instrument metadata, similar to netCDF 1.6
    orbits : pysat.Orbits
        interface to extracting data orbit-by-orbit
    custom : pysat.Custom
        interface to instrument nano-kernel
    kwargs : dictionary
        keyword arguments passed to instrument loading routine
    
    Note
    ----
    Pysat attempts to load the module platform_name.py located in
    the pysat/instruments directory. This module provides the underlying 
    functionality to download, load, and clean instrument data. 
    Alternatively, the module may be supplied directly
    using keyword inst_module.
    
    Examples
    --------     
    :: 
           
        # 1-second mag field data
        vefi = pysat.Instrument(platform='cnofs', 
                                name='vefi', 
                                tag='dc_b', 
                                clean_level='clean')
        start = pysat.datetime(2009,1,1)
        stop = pysat.datetime(2009,1,2)
        vefi.download(start, stop)
        vefi.load(date=start)
        print(vefi['dB_mer'])
        print(vefi.meta['db_mer'])
    
        # 1-second thermal plasma parameters
        ivm = pysat.Instrument(platform='cnofs', 
                                name='ivm', 
                                tag='', 
                                clean_level='clean')
        ivm.download(start,stop)
        ivm.load(2009,1)
        print(ivm['ionVelmeridional'])
        
        # Ionosphere profiles from GPS occultation
        cosmic = pysat.Instrument('cosmic2013', 
                                    'gps', 
                                    'ionprf', 
                                    altitude_bin=3)
        # bins profile using 3 km step
        cosmic.download(start, stop, user=user, password=password)
        cosmic.load(date=start)

    """

    def __init__(self, platform=None, name=None, tag=None, sat_id=None,
                 clean_level='clean', update_files=None, pad=None,
                 orbit_info=None, inst_module=None, multi_file_day=None,
                 manual_org=None, directory_format=None, file_format=None,
                 temporary_file_list=False, units_label='units',
                 name_label='long_name', notes_label='notes', desc_label='desc',
                 plot_label='label', axis_label='axis', scale_label='scale',
                 min_label='value_min', max_label='value_max',
                 fill_label = 'fill', *arg, **kwargs):

        if inst_module is None:
            # use strings to look up module name
            if isinstance(platform, str) and isinstance(name, str):
                self.platform = platform.lower() 
                self.name = name.lower() 
                # look to module for instrument functions and defaults
                self._assign_funcs(by_name=True)
            elif (platform is None) and (name is None):
                # creating "empty" Instrument object with this path
                self.name = ''
                self.platform = ''
                self._assign_funcs()                
            else:
                raise ValueError('Inputs platform and name must both be ' +
                                 'strings, or both None.')
        else:
            # user has provided a module
            try:
                # platform and name are expected to be part of module
                self.name = inst_module.name.lower()
                self.platform = inst_module.platform.lower()
            except AttributeError:
                raise AttributeError(string.join(('A name and platform ',
                                                  'attribute for the ',
                                                  'instrument is required if ',
                                                  'supplying routine module ',
                                                  'directly.')))
            # look to module for instrument functions and defaults
            self._assign_funcs(inst_module=inst_module)
            
        # more reasonable defaults for optional parameters
        self.tag = tag.lower() if tag is not None else ''
        self.sat_id = sat_id.lower() if sat_id is not None else ''
        self.clean_level = (clean_level.lower() if clean_level is not None
                            else 'none')


        # assign_func sets some instrument defaults, direct info rules all
        if directory_format is not None:
            self.directory_format = directory_format.lower()
        # value not provided by user, check if there is a value provided by
        # instrument module
        elif self.directory_format is not None:
            try:
                # check if it is a function
                self.directory_format = self.directory_format(tag, sat_id)
            except TypeError:
                pass

        if file_format is not None:
            self.file_format = file_format
        # check to make sure value is reasonable
        if self.file_format is not None:
            # check if it is an iterable string.  If it isn't formatted
            # properly, raise Error
            if (not isinstance(self.file_format, str) or
                    (self.file_format.find("{") < 0) or
                    (self.file_format.find("}") < 0)):
                estr = 'file format set to default, supplied string must be '
                estr = '{:s}iteratable [{:}]'.format(estr, self.file_format)
                raise ValueError(estr)

        # set up empty data and metadata
        # check if pandas or xarray format
        if self.pandas_format:
            self._null_data = DataFrame(None)
            self._data_library = DataFrame
        else:
            self._null_data = xr.Dataset(None)
            self._data_library = xr.Dataset
            
        self.data = self._null_data.copy()
        # create Meta instance with appropriate labels
        self.units_label = units_label
        self.name_label = name_label
        self.notes_label = notes_label
        self.desc_label = desc_label
        self.plot_label = plot_label
        self.axis_label = axis_label
        self.scale_label = scale_label
        self.min_label = min_label
        self.max_label = max_label
        self.fill_label = fill_label
        self.meta = _meta.Meta(units_label=self.units_label, name_label=self.name_label,
                               notes_label=self.notes_label, desc_label=self.desc_label,
                               plot_label=self.plot_label, axis_label=self.axis_label,
                               scale_label=self.scale_label, min_label=self.min_label,
                               max_label=self.max_label, fill_label=self.fill_label)

        # function processing class, processes data on load
        self.custom = _custom.Custom()
        # create arrays to store data around loaded day
        # enables padding across day breaks with minimal loads
        self._next_data = self._null_data.copy()
        self._next_data_track = []
        self._prev_data = self._null_data.copy()
        self._prev_data_track = []
        self._curr_data = self._null_data.copy()

        # multi file day, default set by assign_funcs
        if multi_file_day is not None:
            self.multi_file_day = multi_file_day
                    
        # arguments for padding
        if isinstance(pad, pds.DateOffset):
            self.pad = pad
        elif isinstance(pad, dict):
            self.pad = pds.DateOffset(**pad)
        elif pad is None:
            self.pad = None
        else:
            estr = 'pad must be a dictionary or a pandas.DateOffset instance.'
            raise ValueError(estr)

        # instantiate Files class
        manual_org = False if manual_org is None else manual_org
        temporary_file_list = not temporary_file_list
        self.files = _files.Files(self, manual_org=manual_org, 
                                  directory_format=self.directory_format,
                                  update_files=update_files,
                                  file_format=self.file_format,
                                  write_to_disk=temporary_file_list)

        # set bounds for iteration
        # self.bounds requires the Files class
        # setting (None,None) loads default bounds
        self.bounds = (None, None)
        self.date = None
        self._fid = None
        self.yr = None
        self.doy = None
        self._load_by_date = False

        # initialize orbit support
        if orbit_info is None:
            if self.orbit_info is None:
                # if default info not provided, set None as default
                orbit_info = {'index': None, 'kind': None, 'period': None}
            else:
                # default provided by instrument module
                orbit_info = self.orbit_info
        self.orbits = _orbits.Orbits(self, **orbit_info)

        # Create empty placeholder for meta translation table
        # gives information about how to label metadata for netcdf export
        # if None, pysat metadata labels will be used
        self._meta_translation_table = None

        # Create a placeholder for a post-processing function to be applied
        # to the metadata dictionary before export. If None, no post-processing
        # will occur
        self._export_meta_post_processing = None

        # store kwargs, passed to load routine
        self.kwargs = kwargs

        # run instrument init function, a basic pass function is used
        # if user doesn't supply the init function
        self._init_rtn(self)

        # store base attributes, used in particular by Meta class
        self._base_attr = dir(self)

    def __getitem__(self, key): 
        """
        Convenience notation for accessing data; inst['name'] is inst.data.name
        
        Examples
        --------
        ::
        
            # By name
            inst['name']
            # By position  
            inst[row_index, 'name']  
            # Slicing by row 
            inst[row1:row2, 'name']            
            # By Date  
            inst[datetime, 'name']
            # Slicing by date, inclusive
            inst[datetime1:datetime2, 'name']
            # Slicing by name and row/date  
            inst[datetime1:datetime1, 'name1':'name2']
            
        """
        if self.pandas_format:
            if isinstance(key, tuple):
                # support slicing
                return self.data.ix[key[0], key[1]]
            else:
                try:
                    # integer based indexing
                    return self.data.iloc[key]
                except:
                    try:
                        # let pandas sort it out, presumption is key is 
                        # a variable name, or iterable of variables
                        return self.data[key]      
                    except:
                        estring = '\n'.join(("Unable to sort out data access.",
                                             "Instrument has data : " + str(not self.empty),
                                             "Requested key : ", key))
                        raise ValueError(estring)
        else:
            return self.__getitem_xarray__(key)

    def __getitem_xarray__(self, key): 
        """
        Convenience notation for accessing data; inst['name'] is inst.data.name
        
        Examples
        --------
        ::
        
            # By name
            inst['name']
            # By position  
            inst[row_index, 'name']  
            # Slicing by row 
            inst[row1:row2, 'name']            
            # By Date  
            inst[datetime, 'name']
            # Slicing by date, inclusive
            inst[datetime1:datetime2, 'name']
            # Slicing by name and row/date  
            inst[datetime1:datetime1, 'name1':'name2']
            
        """
        
        # TODO: Assumes that 'time' is the index, which is not the case always.
        """
        if 'time' not in self.data:
            return xr.Dataset(None)
        if isinstance(key, tuple):
            if len(key) == 2:
                # support slicing time, variable name
                try:
                    return self.data.isel(time=key[0])[key[1]]
                except:
                    return self.data.sel(time=key[0])[key[1]]
            else:
                # multidimensional indexing
                indict = {}
                for i, dim in enumerate(self[key[-1]].dims):
                    indict[dim] = key[i]

                return self.data[key[-1]][indict]
        else:
            try:
                # grab a particular variable by name
                return self.data[key]
            except:
                # that didn't work
                try:
                    # get all data variables but for a subset of time
                    # using integer indexing
                    return self.data.isel(time=key)
                except:
                    # subset of time, using label based indexing
                    return self.data.sel(time=key)
        """
        return self.data[key]


    def __setitem__(self, key, new):
        """Convenience method for adding data to instrument.
        
        Examples
        --------
        ::
        
            # Simple Assignment, default metadata assigned
            # 'long_name' = 'name'
            # 'units' = ''
            inst['name'] = newData
            # Assignment with Metadata 
            inst['name'] = {'data':new_data, 
                            'long_name':long_name, 
                            'units':units}
        
        Note
        ----
        If no metadata provided and if metadata for 'name' not already stored 
        then default meta information is also added, 
        long_name = 'name', and units = ''.
        
        """
        
        # add data to main pandas.DataFrame, depending upon the input
        # aka slice, and a name
        if self.pandas_format:
            if isinstance(key, tuple):
                self.data.ix[key[0], key[1]] = new
                self.meta[key[1]] = {}
                return 
            elif not isinstance(new, dict):
                # make it a dict to simplify downstream processing
                new = {'data': new}
                
            # input dict must have data in 'data', 
            # the rest of the keys are presumed to be metadata
            in_data = new.pop('data')
            if hasattr(in_data, '__iter__'):
                if isinstance(in_data, pds.DataFrame):
                    pass
                    # filter for elif
                elif isinstance(next(iter(in_data), None), pds.DataFrame):
                    # input is a list_like of frames
                    # this is higher order data
                    # this process ensures
                    if ('meta' not in new) and (key not in self.meta.keys_nD()):
                        # create an empty Meta instance but with variable names
                        # this will ensure the correct defaults for all subvariables
                        # meta can filter out empty metadata as needed, the check above reduces
                        # the need to create Meta instances
                        ho_meta = _meta.Meta(units_label=self.units_label, name_label=self.name_label,
                                            notes_label=self.notes_label, desc_label=self.desc_label,
                                            plot_label=self.plot_label, axis_label=self.axis_label,
                                            scale_label=self.scale_label, fill_label=self.fill_label,
                                            min_label=self.min_label, max_label=self.max_label)
                        ho_meta[in_data[0].columns] = {}
                        self.meta[key] = ho_meta
                        
            # assign data and any extra metadata
            self.data[key] = in_data
            self.meta[key] = new
            
        else:
            """
            # xarray format chosen for Instrument object
            if not isinstance(new, dict):
                new = {'data': new}
            in_data = new.pop('data')

            if isinstance(key, tuple):
                # user provided more than one thing in assignment location
                # something like, index integers and a variable name
                # self[idx, 'variable'] = stuff
                # or, self[idx1, idx2, idx3, 'variable'] = stuff
                # construct dictionary of dimensions and locations for
                # xarray standards
                indict = {}
                for i, dim in enumerate(self[key[-1]].dims):
                    indict[dim] = key[i]
                    # if dim == 'time':
                    #     indict[dim] = self.index[key[i]]
                try:
                    self.data[key[-1]].loc[indict] = in_data
                except:
                    indict['time'] = self.index[indict['time']]
                    self.data[key[-1]].loc[indict] = in_data
                self.meta[key[-1]] = new
                return
            elif isinstance(key, basestring):
                # assigning basic variable
                if len(np.shape(in_data)) == 1:
                    if len(in_data) == len(self.index):
                        self.data[key] = ('time', in_data)
                    elif len(in_data) == 1:
                        self.data[key] = ('time', [in_data[0]]*len(self.index))
                    elif len(in_data) == 0:
                        self.data[key] = ('time', [np.nan]*len(self.index))
                elif len(np.shape(in_data)) == 0:
                    self.data[key] = ('time', [in_data]*len(self.index))
                else:
                    # multidimensional input
                    # user needs to provide what is required
                    if isinstance(in_data, tuple):
                        self.data[key] = in_data
                    else:
                        raise ValueError('Must provide dimensions for xarray multidimensional data using input tuple.')
            elif hasattr(key, '__iter__'):
                for keyname in key:
                    self.data[keyname] = in_data[keyname]
            # attach metadata            
            self.meta[key] = new
<<<<<<< HEAD
            """
            #print("key", key)
            #print(new)
                
            if not isinstance(new, dict):
                new = {'data': new}
            '''
                coordinates = {}
                dimensions = {}
                name = key
                attributes = {'long_name': key, 'units':''}
            else:
                try:
                    coordinates = new.pop('coords')
                except KeyError:
                    print("No coords given")
                    coordinates = {}
                try:
                    dimensions = new.pop('dims')
                except KeyError:
                    print("No dims given")
                    dimensions = {}
                try:
                    name = new.pop('name')
                except KeyError:
                    print("No name given")
                    name = key
                try:
                    attributes = new.pop('attrs')
                except KeyError:
                    print("No attrs given")
                    attributes = {'long_name': key, 'units':''}
            '''
                # TODO: Support for encoding and Fastpath ???
            in_data = new.pop('data')
            # TODO: Set a common coordinates for the DataSet ? (Not individual DataArrays)
            # This can be time or mtime, lat, lon, ilev or Z, LBC (needed?)
            '''
            # TODO: Add support for methods like assign_attrs(*args, **kwargs), assign_coords(**kwargs), etc.?
            self.data[key] = xr.DataArray(data = in_data, coords = coordinates,
                     dims = dimensions, name = name, attrs = attributes)
            '''
            self.data[key] = xr.DataArray(data = in_data)
            # Assign metadata information
            self.meta[key] = new
            

=======
>>>>>>> 2122362a
                        
    @property
    def empty(self):
        """Boolean flag reflecting lack of data.
        
        True if there is no Instrument data."""

        if self.pandas_format:
            return self.data.empty
        else:
            # TODO: What is 'time' is not one of the indexes?
            if 'time' in self.data.indexes:
                return len(self.data.indexes['time']) == 0
            else:
                return True

    def _empty(self, data=None):
        """Boolean flag reflecting lack of data.
        
        True if there is no Instrument data."""
        
        if data is None:
            data = self.data
        if self.pandas_format:
            return data.empty
        else:
            # TODO: What is 'time' is not one of the indexes?
            if 'time' in data.indexes:
                return len(data.indexes['time']) == 0
            else:
                return True
    @property
    def index(self):
        """Returns time index of loaded data."""
        
        if self.pandas_format:
            return self.data.index
        else:
            # TODO: What is 'time' is not one of the indexes? can return self.data.indexes. Is that right?
            if 'time' in self.data.indexes:
                return self.data.indexes['time']
            else:
                return pds.Index([])

    def _index(self, data=None):
        """Returns time index of loaded data."""
        if data is None:
            data = self.data
        
        if self.pandas_format:
            return data.index
        else:
            # TODO: What is 'time' is not one of the indexes?
            if 'time' in data.indexes:
                return data.indexes['time']
            else:
                return pds.Index([])

    @property
    def variables(self):
        """Returns list of variables within loaded data."""
        
        if self.pandas_format:
            return self.data.columns
        else:
            return list(self.data.variables.keys())
        
    def copy(self):
        """Deep copy of the entire Instrument object."""
        
        return copy.deepcopy(self)
    
    def concat_data(self, data, *args, **kwargs):
        """Concats data1 and data2 for xarray or pandas as needed"""
        
        if self.pandas_format:
            return pds.concat(data, *args, **kwargs)
        else:
            # TODO: What is 'time' is not one of the indexes? time should not be hard-coded I think
            return xr.concat(data, dim='time')
            
    def _pass_func(*args, **kwargs):
        pass     

    def _assign_funcs(self, by_name=False, inst_module=None):        
        """Assign all external science instrument methods to Instrument object.
        """
        
        import importlib
        # set defaults
        self._list_rtn = self._pass_func
        self._load_rtn = self._pass_func
        self._default_rtn = self._pass_func
        self._clean_rtn = self._pass_func
        self._init_rtn = self._pass_func
        self._download_rtn = self._pass_func
        # default params
        self.directory_format = None
        self.file_format = None
        self.multi_file_day = False
        self.orbit_info = None
        self.pandas_format = True
                        
        if by_name: 
            # look for code with filename name, any errors passed up
            inst = importlib.import_module(''.join(('.', self.platform, '_',
                                           self.name)),
                                           package='pysat.instruments')
        elif inst_module is not None:
            # user supplied an object with relevant instrument routines
            inst = inst_module
        else:
            # no module or name info, default pass functions assigned
            return

        try:
            self._load_rtn = inst.load
            self._list_rtn = inst.list_files
            self._download_rtn = inst.download
        except AttributeError:
            estr = 'A load, file_list, and download routine are required for '
            raise AttributeError('{:s}every instrument.'.format(estr))
        try:
            self._default_rtn = inst.default
        except AttributeError:
            pass
        try:
            self._init_rtn = inst.init
        except AttributeError:
            pass   
        try:
            self._clean_rtn = inst.clean
        except AttributeError:
            pass

        # look for instrument default parameters
        try:
            self.directory_format = inst.directory_format
        except AttributeError:
            pass
        try:
            self.multi_file_day = inst.multi_file_day
        except AttributeError:
            pass
        try:
            self.orbit_info = inst.orbit_info
        except AttributeError:
            pass
        try:
            self.pandas_format = inst.pandas_format
        except AttributeError:
            pass

        return

    def __str__(self):

        output_str = '\npysat Instrument object\n'
        output_str += '-----------------------\n'
        output_str += 'Platform: '+self.platform+'\n'
        output_str += 'Name: '+self.name+'\n'
        output_str += 'Tag: '+self.tag+'\n'
        output_str += 'Satellite id: '+self.sat_id+'\n'

        output_str += '\nData Processing\n'
        output_str += '---------------\n'
        output_str += 'Cleaning Level: ' + self.clean_level + '\n'
        output_str += 'Data Padding: ' + self.pad.__repr__() + '\n'
        output_str += 'Keyword Arguments Passed to load(): '
        output_str += self.kwargs.__repr__() +'\nCustom Functions : \n'
        if len(self.custom._functions) > 0:
            for func in self.custom._functions:
                output_str += '    ' + func.__repr__() + '\n'
        else:
            output_str += '    ' + 'No functions applied.\n'

        output_str += '\nOrbit Settings' + '\n'
        output_str += '--------------' + '\n'
        if self.orbit_info is None:
            output_str += 'Orbit properties not set.\n'
        else:
            output_str += 'Orbit Kind: ' + self.orbit_info['kind'] + '\n'
            output_str += 'Orbit Index: ' + self.orbit_info['index'] + '\n'
            output_str += 'Orbit Period: '
            output_str += self.orbit_info['period'].__str__() + '\n'
            output_str += 'Number of Orbits: {:d}\n'.format(self.orbits.num)
            output_str += 'Loaded Orbit Number: '
            if self.orbits.current is not None:
                output_str += '{:d}\n'.format(self.orbits.current)
            else:
                output_str += 'None\n'

        output_str += '\nLocal File Statistics' + '\n'
        output_str += '---------------------' + '\n'
        output_str += 'Number of files: ' + str(len(self.files.files)) + '\n'

        if len(self.files.files) > 0:
            output_str += 'Date Range: '
            output_str += self.files.files.index[0].strftime('%m/%d/%Y')
            output_str += ' --- ' + self.files.files.index[-1].strftime('%m/%d/%Y')

        output_str += '\n\nLoaded Data Statistics'+'\n'
        output_str += '----------------------'+'\n'
        if not self.empty:
            # if self._fid is not None:
            #     output_str += 'Filename: ' +
            output_str += 'Date: ' + self.date.strftime('%m/%d/%Y') + '\n'
            output_str += 'DOY: {:03d}'.format(self.doy) + '\n'
            output_str += 'Time range: '
            output_str += self.index[0].strftime('%m/%d/%Y %H:%M:%S')
            output_str += ' --- '
            output_str += self.index[-1].strftime('%m/%d/%Y %H:%M:%S')+'\n'
            output_str += 'Number of Times: ' + str(len(self.index)) + '\n'
            output_str += 'Number of variables: ' + str(len(self.variables))

            output_str += '\n\nVariable Names:'+'\n'
            num = len(self.variables)//3
            for i in np.arange(num):
                output_str += self.variables[3 * i].ljust(30)
                output_str += self.variables[3 * i + 1].ljust(30)
                output_str += self.variables[3 * i + 2].ljust(30)+'\n'
            for i in np.arange(len(self.variables) - 3 * num):
                output_str += self.variables[i+3*num].ljust(30)
            output_str += '\n'
        else:
            output_str += 'No loaded data.'+'\n'
        output_str += '\n'

        return output_str

    def _load_data(self, date=None, fid=None):
        """
        Load data for an instrument on given date or fid, dependng upon input.

        Parameters
        ------------
        date : (dt.datetime.date object or NoneType)
            file date
        fid : (int or NoneType)
            filename index value

        Returns
        --------
        data : (pds.DataFrame)
            pysat data
        meta : (pysat.Meta)
            pysat meta data
        """

        if fid is not None:
            # get filename based off of index value
            fname = self.files[fid:fid+1]
        elif date is not None:
            fname = self.files[date: date+pds.DateOffset(days=1)]
        else:
            raise ValueError('Must supply either a date or file id number.')
   
        if len(fname) > 0:    
            load_fname = [os.path.join(self.files.data_path, f) for f in fname]
            data, mdata = self._load_rtn(load_fname, tag=self.tag,
                                         sat_id=self.sat_id, **self.kwargs)

            # ensure units and name are named consistently in new Meta
            # object as specified by user upon Instrument instantiation
            mdata.accept_default_labels(self)

        else:
            data = self._null_data.copy()
            mdata = _meta.Meta(units_label=self.units_label, name_label=self.name_label,
                        notes_label = self.notes_label, desc_label = self.desc_label,
                        plot_label = self.plot_label, axis_label = self.axis_label,
                        scale_label = self.scale_label, min_label = self.min_label,
                        max_label = self.max_label, fill_label=self.fill_label)

        output_str = '{platform} {name} {tag} {sat_id}'
        output_str = output_str.format(platform=self.platform,
                                       name=self.name, tag=self.tag, 
                                       sat_id=self.sat_id)
        # check that data and metadata are the data types we expect
        if not isinstance(data, self._data_library):
            raise TypeError(' '.join(('Data returned by instrument load',
                            'routine must be a', self._data_library)))
        if not isinstance(mdata, _meta.Meta):
            raise TypeError('Metadata returned must be a pysat.Meta object')

        # let user know if data was returned or not
        if len(data) > 0: 
            if date is not None:
                '''
                output_str = ' '.join(('Returning', output_str, 'data for',
<<<<<<< HEAD
                                       date.strftime('%D')))
                '''
                output_str = ' '.join(('Returning', output_str, 'data for',
                                       date.strftime('%j')))
=======
                                       date.strftime('%x')))
>>>>>>> 2122362a
            else:
                if len(fname) == 1:
                    # this check was zero
                    output_str = ' '.join(('Returning', output_str, 'data from',
                                           fname[0]))
                else:
                    output_str = ' '.join(('Returning', output_str, 'data from',
                                           fname[0], '::', fname[-1]))
        else:
            # no data signal
            output_str = ' '.join(('No', output_str, 'data for',
                                   date.strftime('%m/%d/%y')))
        # remove extra spaces, if any
        output_str = " ".join(output_str.split())
        print (output_str)                
        return data, mdata
        
    def _load_next(self):
        """Load the next days data (or file) without incrementing the date.
        Repeated calls will not advance date/file and will produce the same data
        
        Uses info stored in object to either increment the date, 
        or the file. Looks for self._load_by_date flag. 
         
        """
        if self._load_by_date:
            next_date = self.date + pds.DateOffset(days=1)
            return self._load_data(date=next_date)
        else:
            return self._load_data(fid=self._fid+1)

    def _load_prev(self):
        """Load the next days data (or file) without decrementing the date.
        Repeated calls will not decrement date/file and will produce the same
        data
        
        Uses info stored in object to either decrement the date, 
        or the file. Looks for self._load_by_date flag.  
        
        """

        if self._load_by_date:
            prev_date = self.date - pds.DateOffset(days=1)
            return self._load_data(date=prev_date)
        else:
            return self._load_data(fid=self._fid-1)

    def _set_load_parameters(self, date=None, fid=None):
        self.date = date
        self._fid = fid
        if date is not None:
            year, doy = utils.getyrdoy(date)
            self.yr = year 
            self.doy = doy 
            self._load_by_date = True
        else:
            self.yr = None 
            self.doy = None 
            self._load_by_date = False        

    def load(self, yr=None, doy=None, date=None, fname=None, fid=None, 
             verifyPad=False):
        """Load instrument data into Instrument object .data.

        Parameters
        ----------
        yr : integer
            year for desired data
        doy : integer
            day of year
        date : datetime object
            date to load
        fname : 'string'
            filename to be loaded
        verifyPad : boolean 
            if True, padding data not removed (debug purposes)

        Returns
        --------
        Void.  Data is added to self.data

        Note
        ----
        Loads data for a chosen instrument into .data. Any functions chosen
        by the user and added to the custom processing queue (.custom.add)
        are automatically applied to the data before it is available to 
        user in .data.
        
        """
        # set options used by loading routine based upon user input
        if date is not None:
            self._set_load_parameters(date=date, fid=None)
            # increment 
            inc = pds.DateOffset(days=1)
            curr = date
        elif (yr is not None) & (doy is not None):
            date = pds.datetime(yr, 1, 1) + pds.DateOffset(days=(doy-1))
            self._set_load_parameters(date=date, fid=None)
            # increment 
            inc = pds.DateOffset(days=1)
            curr = self.date
        elif fname is not None:
            # date will have to be set later by looking at the data
            self._set_load_parameters(date=None,
                                      fid=self.files.get_index(fname))
            # increment one file at a time
            inc = 1
            curr = self._fid.copy()
        elif fid is not None:
            self._set_load_parameters(date=None, fid=fid)
            # increment one file at a time
            inc = 1
            curr = fid
        else:
            estr = 'Must supply a yr,doy pair, or datetime object, or filename'
            estr = '{:s} to load data from.'.format(estr)
            raise TypeError(estr)

        self.orbits._reset()
        # if pad  or multi_file_day is true, need to have a three day/file load
        loop_pad = self.pad if self.pad is not None else pds.DateOffset(seconds=0)   
        if (self.pad is not None) | self.multi_file_day:
            if self._empty(self._next_data) & self._empty(self._prev_data):
                # data has not already been loaded for previous and next days
                # load data for all three
                print('Initializing three day/file window')
                # using current date or fid
                self._prev_data, self._prev_meta = self._load_prev()
                self._curr_data, self._curr_meta = \
                    self._load_data(date=self.date, fid=self._fid)
                self._next_data, self._next_meta = self._load_next()
            else:
                # moving forward in time
                if self._next_data_track == curr:
                    del self._prev_data
                    self._prev_data = self._curr_data
                    self._prev_meta = self._curr_meta
                    self._curr_data = self._next_data
                    self._curr_meta = self._next_meta
                    self._next_data, self._next_meta = self._load_next()
                # moving backward in time
                elif self._prev_data_track == curr:
                    del self._next_data
                    self._next_data = self._curr_data
                    self._next_meta = self._curr_meta
                    self._curr_data = self._prev_data
                    self._curr_meta = self._prev_meta
                    self._prev_data, self._prev_meta = self._load_prev()
                # jumped in time/or switched from filebased to date based access
                else:
                    del self._prev_data
                    del self._curr_data
                    del self._next_data
                    self._prev_data, self._prev_meta = self._load_prev()
                    self._curr_data, self._curr_meta = \
                                self._load_data(date=self.date, fid=self._fid)
                    self._next_data, self._next_meta = self._load_next()

            # make sure datetime indices for all data is monotonic
            if not self._index(self._prev_data).is_monotonic_increasing:
                self._prev_data.sort_index(inplace=True)
            if not self._index(self._curr_data).is_monotonic_increasing:
                self._curr_data.sort_index(inplace=True)
            if not self._index(self._next_data).is_monotonic_increasing:
                self._next_data.sort_index(inplace=True)
                
            # make tracking indexes consistent with new loads
            self._next_data_track = curr + inc
            self._prev_data_track = curr - inc
            # attach data to object
            if not self._empty(self._curr_data):
                self.data = self._curr_data.copy()
                self.meta = self._curr_meta.copy()
            else:
                self.data = self._null_data.copy()
                # line below removed as it would delete previous meta, if any
                # if you end a seasonal analysis with a day with no data, then
                # no meta: self.meta = _meta.Meta()
            
            # multi file days can extend past a single day, only want data from 
            # specific date if loading by day
            # set up times for the possible data padding coming up
            if self._load_by_date:
                #print ('double trouble')
                first_time = self.date 
                first_pad = self.date - loop_pad
                last_time = self.date + pds.DateOffset(days=1) 
                last_pad = self.date + pds.DateOffset(days=1) + loop_pad
                want_last_pad = False
            # loading by file, can't be a multi_file-day flag situation
            elif (not self._load_by_date) and (not self.multi_file_day):
                #print ('single trouble')
                first_time = self._index(self._curr_data)[0]
                first_pad = first_time - loop_pad
                last_time = self._index(self._curr_data)[-1]
                last_pad = last_time + loop_pad
                want_last_pad = True
            else:
                raise ValueError("multi_file_day and loading by date are " + 
                                 "effectively equivalent.  Can't have " +
                                 "multi_file_day and load by file.")
            #print (first_pad, first_time, last_time, last_pad)

            # pad data based upon passed parameter
            if (not self._empty(self._prev_data)) & (not self.empty):
                stored_data = self.data #.copy()
                temp_time = copy.deepcopy(self.index[0])
                # pad data using access mechanisms that works
                # for both pandas and xarray
                self.data = self._prev_data.copy()
                # __getitem__ used below to get data 
                # from instrument object. Details
                # for handling pandas and xarray are different
                # and handled by __getitem__
                self.data = self[first_pad : temp_time]
                if not self.empty:
                    if (self.index[-1] == temp_time) :
                        self.data = self[:-1]                
                    self.data = self.concat_data([self.data, stored_data])
                else:
                    self.data = stored_data

            if (not self._empty(self._next_data)) & (not self.empty):
                stored_data = self.data #.copy()
                temp_time = copy.deepcopy(self.index[-1])
                # pad data using access mechanisms that work 
                # for both pandas and xarray
                self.data = self._next_data.copy()
                self.data = self[temp_time : last_pad]
                if not self.empty:
                    if (self.index[0] == temp_time) :
                        self.data = self[1:]
                    self.data = self.concat_data([stored_data, self.data])
                else:
                    self.data = stored_data
               
            self.data = self[first_pad : last_pad]
            # want exclusive end slicing behavior from above
            if not self.empty:
                if (self.index[-1] == last_pad) & (not want_last_pad):
                    self.data = self[:-1]
            
        # if self.pad is False, load single day
        else:
            self.data, meta = self._load_data(date=self.date, fid=self._fid) 
            if not self.empty:
                self.meta = meta   

        # check if load routine actually returns meta
        if self.meta.data.empty:
            self.meta[self.variables] = {self.name_label: self.variables,
                                            self.units_label: [''] *
                                            len(self.variables)}
        # if loading by file set the yr, doy, and date
        if not self._load_by_date:
            if self.pad is not None:
                temp = first_time
            else:
                temp = self.index[0]
            self.date = pds.datetime(temp.year, temp.month, temp.day)
            self.yr, self.doy = utils.getyrdoy(self.date)

        if not self.empty:
            self._default_rtn(self)
        # clean
        if (not self.empty) & (self.clean_level != 'none'):
            self._clean_rtn(self)   
        # apply custom functions
        if not self.empty:
            self.custom._apply_all(self)
            
        # remove the excess padding, if any applied
        if (self.pad is not None) & (not self.empty) & (not verifyPad):
            self.data = self[first_time: last_time]
            if not self.empty:
                if (self.index[-1] == last_time) & (not want_last_pad):
                    self.data = self[:-1]

        # transfer any extra attributes in meta to the Instrument object
        self.meta.transfer_attributes_to_instrument(self)
        sys.stdout.flush()
        return

    def download(self, start, stop, freq='D', user=None, password=None,
                 **kwargs):
        """Download data for given Instrument object from start to stop.
        
        Parameters
        ----------
        start : pandas.datetime
            start date to download data
        stop : pandas.datetime
            stop date to download data
        freq : string
            Stepsize between dates for season, 'D' for daily, 'M' monthly 
            (see pandas)
        user : string
            username, if required by instrument data archive
        password : string
            password, if required by instrument data archive
        **kwargs : dict
            Dictionary of keywords that may be options for specific instruments
            
        Note
        ----
        Data will be downloaded to pysat_data_dir/patform/name/tag
        
        If Instrument bounds are set to defaults they are updated
        after files are downloaded.
        
        """
        import errno
        # make sure directories are there, otherwise create them
        try:
            os.makedirs(self.files.data_path)
        except OSError as e:
            if e.errno != errno.EEXIST:
                raise
        print('Downloading data to: ', self.files.data_path)
        date_array = utils.season_date_range(start, stop, freq=freq)
        if user is None:
            self._download_rtn(date_array,
                               tag=self.tag,
                               sat_id=self.sat_id,
                               data_path=self.files.data_path,
                               **kwargs)
        else:
            self._download_rtn(date_array,
                               tag=self.tag,
                               sat_id=self.sat_id,
                               data_path=self.files.data_path,
                               user=user,
                               password=password, **kwargs)
        # get current file date range
        first_date = self.files.start_date
        last_date = self.files.stop_date
            
        print('Updating pysat file list')
        self.files.refresh()

        # if instrument object has default bounds, update them
        if len(self.bounds[0]) == 1:
            if(self.bounds[0][0] == first_date and
               self.bounds[1][0] == last_date):
                print('Updating instrument object bounds.')
                self.bounds = None

    @property
    def bounds(self):
        """Boundaries for iterating over instrument object by date or file.

        Parameters
        ----------
        start : datetime object, filename, or None (default)
            start of iteration, if None uses first data date.
            list-like collection also accepted
        end :  datetime object, filename, or None (default)
                end of iteration, inclusive. If None uses last data date.
                list-like collection also accepted

        Note
        ----
        Both start and stop must be the same type (date, or filename) or None

        Examples
        --------
        ::

            inst = pysat.Instrument(platform=platform,
                                    name=name,
                                    tag=tag)
            start = pysat.datetime(2009,1,1)
            stop = pysat.datetime(2009,1,31)
            inst.bounds = (start,stop)

            start2 = pysat.datetetime(2010,1,1)
            stop2 = pysat.datetime(2010,2,14)
            inst.bounds = ([start, start2], [stop, stop2])

        """
        return self._iter_start, self._iter_stop
    
    @bounds.setter        
    def bounds(self, value=None):
        if value is None:
            value = (None, None)
        if len(value) < 2:
            raise ValueError('Must supply both a start and end date/file' +
                             'Supply None if you want the first/last possible')

        start = value[0]
        end = value[1]
        # get the frequency, or step size, of season
        if len(value) == 3:
            step = value[2]
        else:
            # default do daily
            step = 'D'

        if (start is None) and (end is None):
            # set default
            self._iter_start = [self.files.start_date]
            self._iter_stop = [self.files.stop_date]
            self._iter_type = 'date'
            if self._iter_start[0] is not None:
                # check here in case Instrument is initialized with no input
                self._iter_list = utils.season_date_range(self._iter_start,
                                                          self._iter_stop,
                                                          freq=step)
                
        elif((hasattr(start, '__iter__') and not isinstance(start,str)) and
             (hasattr(end, '__iter__') and not isinstance(end,str))):
            base = type(start[0])
            for s, t in zip(start, end):
                if (type(s) != type(t)) or (type(s) != base):
                    raise ValueError('Start and end items must all be of the ' +
                                     'same type')
            if isinstance(start[0], str):
                self._iter_type = 'file'
                self._iter_list = self.files.get_file_array(start, end)
            elif isinstance(start[0], pds.datetime):
                self._iter_type = 'date'
                self._iter_list = utils.season_date_range(start, end, freq=step)
            else:
                raise ValueError('Input is not a known type, string or ' +
                                 'datetime')
            self._iter_start = start
            self._iter_stop = end
            
        elif((hasattr(start, '__iter__') and not isinstance(start,str)) or
             (hasattr(end, '__iter__') and not isinstance(end,str))):
            raise ValueError('Both start and end must be iterable if one ' +
                             'bound is iterable')

        elif isinstance(start, str) or isinstance(end, str):
            if isinstance(start, pds.datetime) or isinstance(end, pds.datetime):
                raise ValueError('Not allowed to mix file and date bounds')
            if start is None:
                start = self.files[0]
            if end is None:
                end = self.files.files[-1]
            self._iter_start = [start]
            self._iter_stop = [end]
            self._iter_list = self.files.get_file_array(self._iter_start,
                                                        self._iter_stop)
            self._iter_type = 'file'

        elif isinstance(start, pds.datetime) or isinstance(end, pds.datetime):
            if start is None:
                start = self.files.start_date
            if end is None:
                end = self.files.stop_date
            self._iter_start = [start]
            self._iter_stop = [end]
            self._iter_list = utils.season_date_range(start, end, freq=step)
            self._iter_type = 'date'
        else:
            raise ValueError('Provided an invalid combination of bounds. ' +
                             'if specifying by file, both bounds must be by ' +
                             'file. Other combinations of datetime objects ' +
                             'and None are allowed.')

    def __iter__(self):
        """Iterates instrument object by loading subsequent days or files.

        Note
        ----
        Limits of iteration, and iteration type (date/file)
        set by `bounds` attribute.

        Default bounds are the first and last dates from files on local system.

        Examples
        --------
        ::

            inst = pysat.Instrument(platform=platform,
                                    name=name,
                                    tag=tag)
            start = pysat.datetime(2009,1,1)
            stop = pysat.datetime(2009,1,31)
            inst.bounds = (start,stop)
            for inst in inst:
                print('Another day loaded', inst.date)

        """

        if self._iter_type == 'file':
            for fname in self._iter_list:
                self.load(fname=fname)
                yield self       
 
        elif self._iter_type == 'date':
            for date in self._iter_list:
                self.load(date=date)
                yield self            
                
    def next(self, verifyPad=False):
        """Manually iterate through the data loaded in Instrument object.
        
        Bounds of iteration and iteration type (day/file) are set by 
        `bounds` attribute.
        
        Note
        ----
        If there were no previous calls to load then the 
        first day(default)/file will be loaded.
         
        """
        
        if self._iter_type == 'date':
            if self.date is not None:
                idx, = np.where(self._iter_list == self.date)
                if (len(idx) == 0):
                    raise StopIteration('File list is empty. Nothing to be done.')
                elif idx[-1]+1 >= len(self._iter_list):
                    raise StopIteration('Outside the set date boundaries.')
                else:
                    idx += 1
                    self.load(date=self._iter_list[idx[0]], verifyPad=verifyPad)
            else:
                self.load(date=self._iter_list[0], verifyPad=verifyPad)

        elif self._iter_type == 'file':
            if self._fid is not None:
                first = self.files.get_index(self._iter_list[0])
                last = self.files.get_index(self._iter_list[-1])
                if (self._fid < first) | (self._fid+1 > last):
                    raise StopIteration('Outside the set file boundaries.')
                else:
                    self.load(fname=self._iter_list[self._fid+1-first],
                              verifyPad=verifyPad)
            else:
                self.load(fname=self._iter_list[0], verifyPad=verifyPad)

    def prev(self, verifyPad=False):
        """Manually iterate backwards through the data in Instrument object.
        
        Bounds of iteration and iteration type (day/file) 
        are set by `bounds` attribute.
        
        Note
        ----
        If there were no previous calls to load then the 
        first day(default)/file will be loaded.
            
        """
        
        if self._iter_type == 'date':
            if self.date is not None:
                idx, = np.where(self._iter_list == self.date)
                if len(idx) == 0:
                    raise StopIteration('File list is empty. Nothing to be done.')
                elif idx[0] == 0:
                    raise StopIteration('Outside the set date boundaries.')
                else:
                    idx -= 1
                    self.load(date=self._iter_list[idx[0]], verifyPad=verifyPad)
            else:
                self.load(date=self._iter_list[-1], verifyPad=verifyPad)

        elif self._iter_type == 'file':
            if self._fid is not None:
                first = self.files.get_index(self._iter_list[0])
                last = self.files.get_index(self._iter_list[-1])
                if (self._fid-1 < first) | (self._fid > last):
                    raise StopIteration('Outside the set file boundaries.')
                else:
                    self.load(fname=self._iter_list[self._fid-1-first],
                              verifyPad=verifyPad)
            else:
                self.load(fname=self._iter_list[-1], verifyPad=verifyPad)

    def _get_var_type_code(self, coltype):
        '''Determines the two-character type code for a given variable type

        Parameters
        ----------
        coltype : type or np.dtype
            The type of the variable

        Returns
        -------
        str
            The variable type code for the given type'''

        if type(coltype) is np.dtype:
            var_type = coltype.kind + str(coltype.itemsize)
            return var_type
        else:
            if coltype is np.int64:
                return 'i8'
            elif coltype is np.int32:
                return 'i4'
            elif coltype is np.int16:
                return 'i2'
            elif coltype is np.int8:
                return 'i1'
            elif coltype is np.uint64:
                return 'u8'
            elif coltype is np.uint32:
                return 'u4'
            elif coltype is np.uint16:
                return 'u2'
            elif coltype is np.uint8:
                return 'u1'
            elif coltype is np.float64:
                return 'f8'
            elif coltype is np.float32:
                return 'f4'
            elif issubclass(coltype, basestring):
                return 'S1'
            else:
                raise TypeError('Unknown Variable Type' + str(coltype))



    def _get_data_info(self, data, file_format):
        """Support file writing by determiniing data type and other options

        Parameters
        ----------
        data : pandas object
            Data to be written
        file_format : basestring
            String indicating netCDF3 or netCDF4

        Returns
        -------
        data_flag, datetime_flag, old_format
        """
        # get type of data
        data_type = data.dtype
        # check if older file_format
        # if file_format[:7] == 'NETCDF3':
        if file_format != 'NETCDF4':
            old_format = True
        else:
            old_format = False
        # check for object type
        if data_type != np.dtype('O'):
            # simple data, not an object
            
            # no 64bit ints in netCDF3
            if (data_type == np.int64) & old_format:
                data = data.astype(np.int32)
                data_type = np.int32
                   
            if data_type == np.dtype('<M8[ns]'):
                if not old_format:
                    data_type = np.int64
                else:
                    data_type = np.float
                datetime_flag = True
            else:
                datetime_flag = False
        else:
            # dealing with a more complicated object
            # iterate over elements until we hit something that is something,
            # and not NaN
            data_type = type(data.iloc[0])
            for i in np.arange(len(data)):
                if len(data.iloc[i]) > 0:
                    data_type = type(data.iloc[i])
                    if not isinstance(data_type, np.float):
                        break
            datetime_flag = False
            
        return data, data_type, datetime_flag
        
    def _filter_netcdf4_metadata(self, mdata_dict, coltype, remove=False):
        """Filter metadata properties to be consistent with netCDF4.
        
        Notes
        -----
        removed forced to True if coltype consistent with a string type
        
        Parameters
        ----------
        mdata_dict : dict
            Dictionary equivalent to Meta object info
        coltype : type
            Type provided by _get_data_info
        remove : boolean (False)
            Removes FillValue and associated parameters disallowed for strings
            
        Returns
        -------
        dict
            Modified as needed for netCDf4
        
        """
        # Coerce boolean types to integers
        for key in mdata_dict:
            if type(mdata_dict[key]) == bool:
                mdata_dict[key] = int(mdata_dict[key])
        if (coltype == type(' ')) or (coltype == type(u' ')):
            remove = True
        # print ('coltype', coltype, remove, type(coltype), )
        if u'_FillValue' in mdata_dict.keys():
            # make sure _FillValue is the same type as the data
            if remove:
                mdata_dict.pop('_FillValue')
            else:
                mdata_dict['_FillValue'] = np.array(mdata_dict['_FillValue']).astype(coltype)
        if u'FillVal' in mdata_dict.keys():
            # make sure _FillValue is the same type as the data
            if remove:
                mdata_dict.pop('FillVal')
            else:
                mdata_dict['FillVal'] = np.array(mdata_dict['FillVal']).astype(coltype)
        return mdata_dict

    def generic_meta_translator(self, meta_to_translate):
        '''Translates the metadate contained in an object into a dictionary
        suitable for export.

        Parameters
        ----------
        meta_to_translate : Meta
            The metadata object to translate

        Returns
        -------
        dict
            A dictionary of the metadata for each variable of an output file
            e.g. netcdf4'''
        export_dict = {}
        if self._meta_translation_table is not None:
            # Create a translation table for the actual values of the meta labels.
            # The instrument specific translation table only stores the names of the
            # attributes that hold the various meta labels
            translation_table = {}
            for key in self._meta_translation_table:
                translation_table[getattr(self, key)] = self._meta_translation_table[key]
        else:
            translation_table = None
        #First Order Data
        for key in meta_to_translate.data.index:
            if translation_table is None:
                export_dict[key] = meta_to_translate.data.loc[key].to_dict()
            else:
                # Translate each key if a translation is provided
                export_dict[key] = {}
                meta_dict = meta_to_translate.data.loc[key].to_dict()
                for original_key in meta_dict:
                    if original_key in translation_table:
                        for translated_key in translation_table[original_key]:
                            export_dict[key][translated_key] = meta_dict[original_key]
                    else:
                        export_dict[key][original_key] = meta_dict[original_key]


        #Higher Order Data
        for key in meta_to_translate.ho_data:
            if key not in export_dict:
                export_dict[key] = {}
            for ho_key in meta_to_translate.ho_data[key].data.index:
                if translation_table is None:
                    export_dict[key+'_'+ho_key] = meta_to_translate.ho_data[key].data.loc[ho_key].to_dict()
                else:
                    #Translate each key if a translation is provided
                    export_dict[key+'_'+ho_key] = {}
                    meta_dict = meta_to_translate.ho_data[key].data.loc[ho_key].to_dict()
                    for original_key in meta_dict:
                        if original_key in translation_table:
                            for translated_key in translation_table[original_key]:
                                export_dict[key+'_'+ho_key][translated_key] = meta_dict[original_key]
                        else:
                            export_dict[key+'_'+ho_key][original_key] = meta_dict[original_key]

        return export_dict

 
    def to_netcdf4(self, fname=None, base_instrument=None, epoch_name='Epoch',
                   zlib=False, complevel=4, shuffle=True):
        """Stores loaded data into a netCDF4 file.
        
        Parameters
        ----------
        fname : string
            full path to save instrument object to
        base_instrument : pysat.Instrument
            used as a comparison, only attributes that are present with
            self and not on base_instrument are written to netCDF
        epoch_name : str
            Label in file for datetime index of Instrument object
        zlib : boolean
            Flag for engaging zlib compression (True - compression on)
        complevel : int
            an integer between 1 and 9 describing the level of compression
            desired (default 4). Ignored if zlib=False
        shuffle : boolean
            the HDF5 shuffle filter will be applied before compressing the data (default True).
            This significantly improves compression. Default is True. Ignored if zlib=False.

        Note
        ----

        Stores 1-D data along dimension 'epoch' - the date time index.
        
        Stores higher order data (e.g. dataframes within series) separately
                    
         - The name of the main variable column is used to prepend subvariable
           names within netCDF, var_subvar_sub
         - A netCDF4 dimension is created for each main variable column
           with higher order data; first dimension Epoch
         - The index organizing the data stored as a dimension variable 
         - from_netcdf4 uses the variable dimensions to reconstruct data structure
            
        
        All attributes attached to instrument meta are written to netCDF attrs.
        
        """
        
        import netCDF4
        import pysat

        file_format = 'NETCDF4'
        # base_instrument used to define the standard attributes attached
        # to the instrument object. Any additional attributes added
        # to the main input Instrument will be written to the netCDF4
        base_instrument = Instrument() if base_instrument is None else base_instrument
        
        # begin processing metadata for writing to the file
        # look to see if user supplied a list of export keys
        # corresponding to internally tracked metadata within pysat
        export_meta = self.generic_meta_translator(self.meta)
        if self._meta_translation_table is None:
            # didn't find a translation table, using the strings
            # attached to the supplied pysat.Instrument object
            export_name_labels = [self.name_label]
            export_units_labels = [self.units_label]
            export_desc_labels = [self.desc_label]
            export_notes_labels = [self.notes_label]
        else:
            # user supplied labels in translation table
            export_name_labels = self._meta_translation_table['name_label']
            export_units_labels = self._meta_translation_table['units_label']
            export_desc_labels = self._meta_translation_table['desc_label']
            export_notes_labels = self._meta_translation_table['notes_label']
            print('Using Metadata Translation Table: ', self._meta_translation_table)
        # Apply instrument specific post-processing to the export_meta
        if hasattr(self._export_meta_post_processing, '__call__'):
            export_meta = self._export_meta_post_processing(export_meta)


        # general process for writing data is this
        # first, take care of the EPOCH information
        # second, iterate over the variable colums in Instrument.data
        # check the type of data
        # if 1D column, do simple write (type is not an object)
        # if it is an object, then check if writing strings, if not strings, then
        # if column is a Series of Frames, write as 2D variables
        # metadata must be filtered before writing to netCDF4, string variables 
        # can't have a fill value
        with netCDF4.Dataset(fname, mode='w', format=file_format) as out_data:
            # number of items, yeah
            num = len(self.index)
            # write out the datetime index
            out_data.createDimension(epoch_name, num)
            cdfkey = out_data.createVariable(epoch_name, 'i8',
                                             dimensions=(epoch_name),
                                             zlib=zlib,
                                             complevel=complevel,
                                             shuffle=shuffle) 
            # grab existing metadata for Epoch or create suitable info
            if epoch_name in self.meta:
                new_dict = export_meta[self.meta.var_case_name(epoch_name)]
            else:
                # create empty shell
                new_dict = {}
                
            # update required and basic information if not present
            for export_name_label in export_name_labels:
                if export_name_label not in new_dict:
                    new_dict[export_name_label] = epoch_name
            for export_units_label in export_units_labels:
                if export_units_label not in new_dict:
                    new_dict[export_units_label] = 'Milliseconds since 1970-1-1 00:00:00'
            for export_desc_label in export_desc_labels:
                if export_desc_label not in new_dict:
                    new_dict[export_desc_label] = 'Milliseconds since 1970-1-1 00:00:00'
            for export_notes_label in export_notes_labels:
                if export_notes_label not in new_dict:
                    new_dict[export_notes_label] = ''
            new_dict['calendar'] = 'standard'
            new_dict['Format'] = 'i8'
            new_dict['Var_Type'] = 'data'
            if self.index.is_monotonic_increasing:
                new_dict['MonoTon'] = 'increase'
            elif self.index.is_monotonic_decreasing:
                new_dict['MonoTon'] = 'decrease' 
            new_dict['Time_Base'] = 'Milliseconds since 1970-1-1 00:00:00'
            new_dict['Time_Scale'] = 'UTC'
            new_dict = self._filter_netcdf4_metadata(new_dict, np.int64)
            # attach metadata
            cdfkey.setncatts(new_dict)

            # attach data
            cdfkey[:] = (self.index.values.astype(np.int64) *
                         1.E-6).astype(np.int64)
                            
            # iterate over all of the columns in the Instrument dataframe
            # check what kind of data we are dealing with, then store
            for key in self.variables:
                # print (key)
                # get information on type data we are dealing with
                # data is data in proer type( multiformat support)
                # coltype is the direct type, np.int64
                # and datetime_flag lets you know if the data is full of time
                # information
                data, coltype, datetime_flag = self._get_data_info(self[key],
                                                                   file_format)
                # operate on data based upon type
                if self[key].dtype != np.dtype('O'):
                    # not an object, normal basic 1D data
                    # print(key, coltype, file_format)
                    cdfkey = out_data.createVariable(key,
                                                     coltype,
                                                     dimensions=(epoch_name),
                                                     zlib=zlib,
                                                     complevel=complevel,
                                                     shuffle=shuffle) #, chunksizes=1)
                    # attach any meta data, after filtering for standards
                    try:
                        # attach dimension metadata
                        new_dict = export_meta[key]
                        new_dict['Depend_0'] = epoch_name
                        new_dict['Display_Type'] = 'Time Series'
                        new_dict['Format'] = self._get_var_type_code(coltype)
                        new_dict['Var_Type'] = 'data'
                        new_dict = self._filter_netcdf4_metadata(new_dict,
                                                                 coltype)
                        cdfkey.setncatts(new_dict)
                    except KeyError:
                        print(', '.join(('Unable to find MetaData for', key)))
                    # assign data
                    if datetime_flag:
                        # datetime is in nanoseconds, storing milliseconds
                        cdfkey[:] = (data.values.astype(coltype)
                                     * 1.E-6).astype(coltype)
                    else:
                        # not datetime data, just store as is
                        cdfkey[:] = data.values.astype(coltype)
                        
                # back to main check on type of data to write
                else:
                    # it is a Series of objects, need to figure out
                    # what the actual objects are, then act as needed
                    
                    # use info in coltype to get real datatype of object
                    # isinstance isn't working here because of something with coltype
                    if (coltype == type(' ')) or (coltype == type(u' ')):
                        # dealing with a string
                        cdfkey = out_data.createVariable(key, coltype, \
                                            dimensions=(epoch_name), zlib=zlib, \
                                            complevel=complevel, shuffle=shuffle) 
                        # attach any meta data
                        try:
                            # attach dimension metadata
                            new_dict = export_meta[key]
                            new_dict['Depend_0'] = epoch_name
                            new_dict['Display_Type'] = 'Time Series'
                            new_dict['Format'] = self._get_var_type_code(coltype)
                            new_dict['Var_Type'] = 'data'
                            # no FillValue or FillVal allowed for strings
                            new_dict = self._filter_netcdf4_metadata(new_dict, \
                                                        coltype, remove=True)
                            # really attach metadata now
                            cdfkey.setncatts(new_dict)
                        except KeyError:
                            print(', '.join(('Unable to find MetaData for',
                                             key)))

                        # time to actually write the data now
                        cdfkey[:] = data.values
                        
                    # still dealing with an object, not just a series
                    # of strings
                    # maps to if check on coltypes being stringbased
                    else:
                        # presuming a series with a dataframe or series in each location
                        # start by collecting some basic info on dimensions
                        # sizes, names, then create corresponding netCDF4 dimensions
                        # total dimensions stored for object are epoch plus ones
                        # created below
                        dims = np.shape(self[key].iloc[0])
                        obj_dim_names = []
                        if len(dims) == 1:
                            # generally working with higher dimensional data
                            # pad dimensions so that the rest of the code works
                            # for either a Series or a Frame
                            dims = (dims[0], 0)
                        for i, dim in enumerate(dims[:-1]):
                            # don't need to go over last dimension value,
                            # it covers number of columns (if a frame)
                            obj_dim_names.append(key)
                            out_data.createDimension(obj_dim_names[-1], dim)                            
                        # create simple tuple with information needed to create
                        # the right dimensions for variables that will
                        # be written to file
                        var_dim = tuple([epoch_name] + obj_dim_names)
                        
                        # We need to do different things if a series or dataframe
                        # stored
                        try:
                            # start by assuming it is a dataframe
                            # get list of subvariables
                            iterable = self[key].iloc[0].columns
                            # store our newfound knowledge, we are dealing with
                            # a series of DataFrames
                            is_frame = True
                        except AttributeError:
                            # turns out data is Series of Series 
                            # which doesn't have columns
                            iterable = [self[key].iloc[0].name]
                            is_frame = False

                        # find location within main variable
                        # that actually has subvariable data (not just empty frame/series)
                        # so we can determine what the real underlying data types are
                        good_data_loc = 0
                        for jjj in np.arange(len(self.data)):
                            if len(self.data[key].iloc[0]) > 0:
                                data_loc = jjj
                                break
                        # found a place with data, if there is one
                        # now iterate over the subvariables, get data info
                        # create netCDF4 variables and store the data 
                        # stored name is variable_subvariable
                        for col in iterable:
                            if is_frame:
                                # we are working with a dataframe
                                # so multiple subvariables stored under a single
                                # main variable heading
                                data, coltype, _ = self._get_data_info(self[key].iloc[good_data_loc][col], file_format)
                                cdfkey = out_data.createVariable(key + '_' + col,
                                                                 coltype,
                                                                 dimensions=var_dim,
                                                                 zlib=zlib,
                                                                 complevel=complevel,
                                                                 shuffle=shuffle)
                                # attach any meta data
                                try:
                                    new_dict = export_meta[key+'_'+col]
                                    new_dict['Depend_0'] = epoch_name
                                    new_dict['Depend_1'] = obj_dim_names[-1]
                                    new_dict['Display_Type'] = 'Spectrogram'            
                                    new_dict['Format'] = self._get_var_type_code(coltype)
                                    new_dict['Var_Type'] = 'data'
                                    # print('Frame Writing ', key, col, export_meta[key].children[col])
                                    new_dict = self._filter_netcdf4_metadata(new_dict, coltype)
                                    # print ('mid2 ', new_dict)
                                    cdfkey.setncatts(new_dict)
                                except KeyError:
                                    print(', '.join(('Unable to find MetaData for', key, col)) )
                                # attach data
                                # it may be slow to repeatedly call the store
                                # method as well astype method below collect
                                # data into a numpy array, then write the full
                                # array in one go
                                # print(coltype, dims)
                                temp_cdf_data = np.zeros((num, dims[0])).astype(coltype)
                                for i in range(num):
                                    temp_cdf_data[i, :] = self[key].iloc[i][col].values
                                # write data
                                cdfkey[:, :] = temp_cdf_data.astype(coltype)

                            else:
                                # we are dealing with a Series
                                # get information about information within series
                                data, coltype, _ = self._get_data_info(self[key].iloc[good_data_loc], file_format)
                                cdfkey = out_data.createVariable(key + '_data',
                                                                coltype,
                                                                dimensions=var_dim,
                                                                zlib=zlib,
                                                                complevel=complevel,
                                                                shuffle=shuffle) #, chunksizes=1)
                                # attach any meta data
                                try:
                                    new_dict = export_meta[key]
                                    new_dict['Depend_0'] = epoch_name
                                    new_dict['Depend_1'] =  obj_dim_names[-1]
                                    new_dict['Display_Type'] = 'Spectrogram' 
                                    new_dict['Format'] = self._get_var_type_code(coltype)
                                    new_dict['Var_Type'] = 'data'
                                    new_dict = self._filter_netcdf4_metadata(new_dict, coltype)
                                    # really attach metadata now
                                    # print ('mid3 ', new_dict)
                                    cdfkey.setncatts(new_dict)
                                except KeyError:
                                    print(', '.join(('Unable to find MetaData for', key)))
                                # attach data
                                temp_cdf_data = np.zeros((num, dims[0])).astype(coltype)
                                for i in range(num):
                                    temp_cdf_data[i, :] = self[i, key].values
                                # write data
                                cdfkey[:, :] = temp_cdf_data.astype(coltype)

                        # we are done storing the actual data for the given higher
                        # order variable, now we need to store the index for all
                        # of that fancy data
                        
                        # get index information
                        data, coltype, datetime_flag = self._get_data_info(self[key].iloc[good_data_loc].index, file_format)
                        # create dimension variable for to store index in netCDF4
                        cdfkey = out_data.createVariable(key,
                                                         coltype, dimensions=var_dim,
                                                         zlib=zlib,
                                                         complevel=complevel,
                                                         shuffle=shuffle)
                        # work with metadata
                        new_dict = export_meta[key]
                        new_dict['Depend_0'] = epoch_name
                        new_dict['Depend_1'] =  obj_dim_names[-1]  
                        new_dict['Display_Type'] = 'Time Series'  
                        new_dict['Format'] = self._get_var_type_code(coltype)
                        new_dict['Var_Type'] = 'data'
                        
                        if datetime_flag:
                            #print('datetime flag')                            
                            for export_name_label in export_name_labels:
                                new_dict[export_name_label] = epoch_name
                            for export_units_label in export_units_labels:
                                new_dict[export_units_label] = 'Milliseconds since 1970-1-1 00:00:00'
                            new_dict = self._filter_netcdf4_metadata(new_dict, coltype)
                            # set metadata dict
                            cdfkey.setncatts(new_dict)
                            # set data
                            temp_cdf_data = np.zeros((num,
                                                      dims[0])).astype(coltype)
                            for i in range(num):
                                temp_cdf_data[i, :] = self[i, key].index.values
                            cdfkey[:, :] = (temp_cdf_data.astype(coltype) *
                                            1.E-6).astype(coltype)
 
                        else:
                            if self[key].iloc[data_loc].index.name is not None:
                                for export_name_label in export_name_labels:
                                    new_dict[export_name_label] = self[key].iloc[data_loc].index.name
                            else:
                                for export_name_label in export_name_labels:
                                    new_dict[export_name_label] = key
                            new_dict = self._filter_netcdf4_metadata(new_dict, coltype)
                            # assign metadata dict
                            cdfkey.setncatts(new_dict)
                            # set data
                            temp_cdf_data = np.zeros((num, dims[0])).astype(coltype)
                            for i in range(num):
                                temp_cdf_data[i, :] = self[key].iloc[i].index.to_native_types()
                            cdfkey[:, :] = temp_cdf_data.astype(coltype)
                            
            # store any non standard attributes
            # compare this Instrument's attributes to base object
            base_attrb = dir(base_instrument)
            this_attrb = dir(self)
            # filter out any 'private' attributes
            # those that start with a _
            adict = {}
            for key in this_attrb:
                if key not in base_attrb:
                    if key[0] != '_':
                        adict[key] = self.__getattribute__(key)
            # store any non-standard attributes attached to meta
            base_attrb = dir(base_instrument.meta)
            this_attrb = dir(self.meta)
            for key in this_attrb:
                if key not in base_attrb:
                    if key[0] != '_':
                        adict[key] = self.meta.__getattribute__(key)
            adict['pysat_version'] = pysat.__version__
            if 'Conventions' not in adict:
                adict['Conventions'] = 'SPDF ISTP/IACG Modified for NetCDF'
            if 'Text_Supplement' not in adict:
                adict['Text_Supplement'] = ''

            adict['Date_Start'] = pysat.datetime.strftime(self.index[0], '%a, %d %b %Y,  %Y-%m-%dT%H:%M:%S.%f UTC')
            adict['Date_End'] = pysat.datetime.strftime(self.index[-1], '%a, %d %b %Y,  %Y-%m-%dT%H:%M:%S.%f UTC')
            adict['File'] = os.path.split(fname)
            adict['Generation_Date'] = pysat.datetime.utcnow().strftime('%Y%m%d')
            adict['Logical_File_ID'] = os.path.split(fname)[-1].split('.')[:-1]
            # check for binary types
            for key in adict.keys():
                if isinstance(adict[key], bool):
                    adict[key] = int(adict[key])
            # print('adict', adict)
            out_data.setncatts(adict)
        return<|MERGE_RESOLUTION|>--- conflicted
+++ resolved
@@ -550,7 +550,7 @@
                     self.data[keyname] = in_data[keyname]
             # attach metadata            
             self.meta[key] = new
-<<<<<<< HEAD
+
             """
             #print("key", key)
             #print(new)
@@ -597,9 +597,6 @@
             # Assign metadata information
             self.meta[key] = new
             
-
-=======
->>>>>>> 2122362a
                         
     @property
     def empty(self):
@@ -890,14 +887,10 @@
             if date is not None:
                 '''
                 output_str = ' '.join(('Returning', output_str, 'data for',
-<<<<<<< HEAD
                                        date.strftime('%D')))
                 '''
                 output_str = ' '.join(('Returning', output_str, 'data for',
-                                       date.strftime('%j')))
-=======
                                        date.strftime('%x')))
->>>>>>> 2122362a
             else:
                 if len(fname) == 1:
                     # this check was zero
