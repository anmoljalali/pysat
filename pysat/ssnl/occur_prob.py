--- conflicted
+++ resolved
@@ -50,14 +50,9 @@
     occur_prob : dictionary
         A dict of dicts indexed by data_label. Each entry is dict with entries
         'prob' for the probability and 'count' for the number of days with any
-<<<<<<< HEAD
-        data; 'bin_x' and 'bin_y' are also returned if requested. Note that arrays
-        are organized for direct plotting, y values along rows, x along columns.
-=======
         data; 'bin_x' and 'bin_y' are also returned if requested. Note that
         arrays are organized for direct plotting, y values along rows, x along
         columns.
->>>>>>> 551f994d
 
     Note
     ----
@@ -113,11 +108,7 @@
 
 
 def _occurrence2D(inst, bin1, label1, bin2, label2, data_label, gate,
-<<<<<<< HEAD
-                by_orbit=False, returnBins=False):
-=======
                   by_orbit=False, returnBins=False):
->>>>>>> 551f994d
     if not hasattr(data_label, '__iter__'):
         raise ValueError('Data label must be list-like group of variable ' +
                          'names.')
@@ -160,20 +151,12 @@
                         if len(yindex) > 0:
                             # iterate over the different data_labels
                             for zk in arrz:
-<<<<<<< HEAD
                                 indlab = yData.columns.get_loc(data_label[zk])
-                                zdata = yData.iloc[yindex,indlab]
-                                if np.any(np.isfinite(zdata)):
-                                    total[zk,yj,xi] += 1.
-                                    if np.any(zdata > gate[zk]):
-                                        hits[zk,yj,xi] += 1.
-=======
-                                zdata = yData.ix[yindex, data_label[zk]]
+                                zdata = yData.iloc[yindex, indlab]
                                 if np.any(np.isfinite(zdata)):
                                     total[zk, yj, xi] += 1.
                                     if np.any(zdata > gate[zk]):
                                         hits[zk, yj, xi] += 1.
->>>>>>> 551f994d
 
     # all of the loading and storing data is done
     # get probability
@@ -227,15 +210,6 @@
     Season delineated by the bounds attached to Instrument object.
 
     """
-<<<<<<< HEAD
-
-    return _occurrence3D(inst, bin1, label1, bin2, label2, bin3, label3,
-                        data_label, gate, returnBins=returnBins, by_orbit=False)
-
-
-def by_orbit3D(inst, bin1, label1, bin2, label2, bin3, label3,
-                data_label, gate, returnBins=False):
-=======
 
     return _occurrence3D(inst, bin1, label1, bin2, label2, bin3, label3,
                          data_label, gate, returnBins=returnBins,
@@ -244,7 +218,6 @@
 
 def by_orbit3D(inst, bin1, label1, bin2, label2, bin3, label3,
                data_label, gate, returnBins=False):
->>>>>>> 551f994d
     """3D Occurrence Probability of data_label orbit-by-orbit over a season.
 
     If data_label is greater than gate atleast once per orbit, then a
@@ -280,16 +253,6 @@
     Season delineated by the bounds attached to Instrument object.
 
     """
-<<<<<<< HEAD
-
-    return _occurrence3D(inst, bin1, label1, bin2, label2, bin3, label3,
-                        data_label, gate, returnBins=returnBins, by_orbit=True)
-
-
-
-def _occurrence3D(inst, start, stop, bin1, label1, bin2, label2, bin3, label3,
-                    data_label, gate, returnBins=False, by_orbit=False):
-=======
 
     return _occurrence3D(inst, bin1, label1, bin2, label2, bin3, label3,
                          data_label, gate, returnBins=returnBins,
@@ -298,7 +261,6 @@
 
 def _occurrence3D(inst, start, stop, bin1, label1, bin2, label2, bin3, label3,
                   data_label, gate, returnBins=False, by_orbit=False):
->>>>>>> 551f994d
 
     if not hasattr(data_label, '__iter__'):
         raise ValueError('Data label must be list-like group of variable ' +
@@ -338,47 +300,21 @@
         if len(sat.data) != 0:
             xind = np.digitize(sat.data[label1], binx) - 1
             for xi in xarr:
-<<<<<<< HEAD
-                xindex, = np.where(xind==xi)
-                if len(xindex)>0:
-                    yData = sat.data.iloc[xindex]
-                    yind = np.digitize(yData[label2], biny)-1
-=======
                 xindex, = np.where(xind == xi)
                 if len(xindex) > 0:
-                    yData = sat.data.ix[xindex]
+                    yData = sat.data.iloc[xindex]
                     yind = np.digitize(yData[label2], biny) - 1
->>>>>>> 551f994d
                     for yj in yarr:
                         yindex, = np.where(yind == yj)
                         if len(yindex) > 0:
-<<<<<<< HEAD
                             zData = yData.iloc[yindex]
                             zind = np.digitize(zData[label3], binz)-1
-=======
-                            zData = yData.ix[yindex]
-                            zind = np.digitize(zData[label3], binz) - 1
->>>>>>> 551f994d
                             for zk in zarr:
                                 zindex, = np.where(zind == zk)
                                 if len(zindex) > 0:
                                     for di in darr:
-<<<<<<< HEAD
                                         indlab = zData.columns.get_loc(data_label[di])
-                                        ddata = zData.iloc[zindex,indlab]
-                                        idx, = np.where(np.isfinite(ddata))
-                                        if len(idx) > 0:
-                                            total[di,zk,yj,xi] += 1
-                                            idx, = np.where(ddata > gate[di])
-                                            if len(idx) > 0:
-                                                hits[di,zk,yj,xi] += 1
-
-
-    #all of the loading and storing data is done
-    #prob = np.zeros((numz, numy, numx))
-=======
-                                        ddata = zData.ix[zindex,
-                                                         data_label[di]]
+                                        ddata = zData.iloc[zindex, indlab]
                                         idx, = np.where(np.isfinite(ddata))
                                         if len(idx) > 0:
                                             total[di, zk, yj, xi] += 1
@@ -386,9 +322,9 @@
                                             if len(idx) > 0:
                                                 hits[di, zk, yj, xi] += 1
 
+
     # all of the loading and storing data is done
     # prob = np.zeros((numz, numy, numx))
->>>>>>> 551f994d
     prob = hits/total
 
     # make nicer dictionary output
