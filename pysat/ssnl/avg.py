--- conflicted
+++ resolved
@@ -11,10 +11,7 @@
 import pandas as pds
 import collections
 
-<<<<<<< HEAD
-=======
-
->>>>>>> 551f994d
+
 def median2D(const, bin1, label1, bin2, label2, data_label,
              returnData=False, auto_bin=True):
     """Return a 2D average of data_label over a season and label1, label2.
@@ -75,17 +72,10 @@
 
     for inst in const:
         # do loop to iterate over instrument season
-<<<<<<< HEAD
-        #// probably iterates by date but that all depends on the
-        #// configuration of that particular instrument.
-        #// either way, it iterates over the instrument, loading successive
-        #// data between start and end bounds
-=======
         # probably iterates by date but that all depends on the
         # configuration of that particular instrument.
         # either way, it iterates over the instrument, loading successive
         # data between start and end bounds
->>>>>>> 551f994d
         for inst in inst:
             # collect data in bins for averaging
             if len(inst.data) != 0:
@@ -111,31 +101,17 @@
                             if len(yindex) > 0:
                                 # for each data product label zk
                                 for zk in zarr:
-<<<<<<< HEAD
-                                    #// take the data (already filtered by x); filter it by y and
-                                    #// select the data product, put it in a list, and extend the deque
-                                    indlab = yData.columns.get_loc(data_label[zk])
-                                    ans[zk][yj][xi].extend(yData.iloc[yindex, indlab].tolist() )
-=======
                                     # take the data (already filtered by x)
                                     # filter it by y and
                                     # select the data product, put it in a
                                     # list, and extend the deque
-                                    ans[zk][yj][xi].extend(yData.ix[yindex,
-                                                                    data_label[zk]].tolist())
->>>>>>> 551f994d
+                                    indlab = yData.columns.get_loc(data_label[zk])
+                                    ans[zk][yj][xi].extend(yData.iloc[yindex,
+                                                                      indlab].tolist())
 
     return _calc_2d_median(ans, data_label, binx, biny, xarr, yarr, zarr,
                            numx, numy, numz, returnData)
 
-<<<<<<< HEAD
-def _calc_2d_median(ans, data_label, binx, biny, xarr, yarr, zarr, numx, numy, numz, returnData = False):
-    # set up output arrays
-    medianAns = [ [ [ None for i in xarr] for j in yarr] for k in zarr]
-    countAns = [ [ [ None for i in xarr] for j in yarr] for k in zarr]
-    devAns = [ [ [ None for i in xarr] for j in yarr] for k in zarr]
-=======
->>>>>>> 551f994d
 
 def _calc_2d_median(ans, data_label, binx, biny, xarr, yarr, zarr, numx,
                     numy, numz, returnData=False):
@@ -188,14 +164,10 @@
                         medianAns[zk][yj][xi] = \
                             pds.DataFrame(ans[zk][yj][xi]).median(axis=0)
                         countAns[zk][yj][xi] = len(ans[zk][yj][xi])
-<<<<<<< HEAD
-                        devAns[zk][yj][xi] = pds.DataFrame([abs(temp - medianAns[zk][yj][xi]) for temp in ans[zk][yj][xi] ] ).median(axis=0)
-=======
                         devAns[zk][yj][xi] = \
                             pds.DataFrame([abs(temp - medianAns[zk][yj][xi])
                                            for temp in
                                            ans[zk][yj][xi]]).median(axis=0)
->>>>>>> 551f994d
 
     # if some pandas DataFrames are returned in average, return a list
     objidx, = np.where(objArray == 'F')
@@ -210,14 +182,10 @@
                                                    for i, temp in
                                                    enumerate(ans[zk][yj][xi])]))
                         medianAns[zk][yj][xi] = test.median(axis=0)
-<<<<<<< HEAD
-                        devAns[zk][yj][xi] = (test.subtract(medianAns[zk][yj][xi], axis=0)).abs().median(axis=0, skipna=True)
-=======
                         devAns[zk][yj][xi] = \
                             (test.subtract(medianAns[zk][yj][xi],
                                            axis=0)).abs().median(axis=0,
                                                                  skipna=True)
->>>>>>> 551f994d
 
     objidx, = np.where(objArray == 'R')
     if len(objidx) > 0:
@@ -241,21 +209,12 @@
 
     # prepare output
     output = {}
-<<<<<<< HEAD
-    for i,label in enumerate(data_label):
-        output[label] = {'median': medianAns[i],
-                        'count':countAns[i],
-                        'avg_abs_dev':devAns[i],
-                        'bin_x': binx,
-                        'bin_y': biny}
-=======
     for i, label in enumerate(data_label):
         output[label] = {'median': medianAns[i],
                          'count': countAns[i],
                          'avg_abs_dev': devAns[i],
                          'bin_x': binx,
                          'bin_y': biny}
->>>>>>> 551f994d
 
         if returnData:
             output[label]['data'] = ans[i]
