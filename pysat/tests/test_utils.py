"""
tests the pysat utils area
"""
import numpy as np
import os
import tempfile
import nose.tools
from nose.tools import assert_raises, raises
import pysat

import sys
if sys.version_info[0] >= 3:
<<<<<<< HEAD
    import importlib
    re_load = importlib.reload
=======
    from importlib import reload as re_load
>>>>>>> ed3c512a
else:
    re_load = reload


# ----------------------------------
# test netCDF export file support

def prep_dir(inst=None):
    import os
    import shutil

    if inst is None:
        inst = pysat.Instrument(platform='pysat', name='testing')
    # create data directories
    try:
        os.makedirs(inst.files.data_path)
        # print ('Made Directory')
    except OSError:
        pass


def remove_files(inst):
    # remove any files
    dir = inst.files.data_path
    for the_file in os.listdir(dir):
        if (the_file[0:13] == 'pysat_testing') & (the_file[-19:] ==
                                                  '.pysat_testing_file'):
            file_path = os.path.join(dir, the_file)
            if os.path.isfile(file_path):
                os.unlink(file_path)


class TestBasics():
    def setup(self):
        """Runs before every method to create a clean testing setup."""
        # store current pysat directory
        self.data_path = pysat.data_dir

    def teardown(self):
        """Runs after every method to clean up previous testing."""

    #######################
    # test pysat data dir options
    def test_set_data_dir(self):
        saved_dir = self.data_path
        # update data_dir
        pysat.utils.set_data_dir('.')
        check1 = (pysat.data_dir == '.')
        if saved_dir is not '':
            pysat.utils.set_data_dir(saved_dir)
            check2 = (pysat.data_dir == saved_dir)
        else:
            check2 = True
        assert check1 & check2

    def test_set_data_dir_no_store(self):
        saved_dir = self.data_path
        # update data_dir
        pysat.utils.set_data_dir('.', store=False)
        check1 = (pysat.data_dir == '.')
        pysat._files = re_load(pysat._files)
        pysat._instrument = re_load(pysat._instrument)
        re_load(pysat)

        check2 = (pysat.data_dir == saved_dir)
        if saved_dir is not '':
            pysat.utils.set_data_dir(saved_dir, store=False)
            check3 = (pysat.data_dir == saved_dir)
        else:
            check3 = True

        assert check1 & check2 & check3

    def test_initial_pysat_load(self):
        import shutil
        saved = False
        try:
            root = os.path.join(os.getenv('HOME'), '.pysat')
            new_root = os.path.join(os.getenv('HOME'), '.saved_pysat')
            shutil.move(root, new_root)
            saved = True
        except:
            pass

        re_load(pysat)

        try:
            if saved:
                # remove directory, trying to be careful
                os.remove(os.path.join(root, 'data_path.txt'))
                os.rmdir(root)
                shutil.move(new_root, root)
        except:
            pass

        assert True


class TestBasicNetCDF4():
    def setup(self):
        """Runs before every method to create a clean testing setup."""
        # store current pysat directory
        self.data_path = pysat.data_dir

        # create temporary directory
        dir_name = tempfile.mkdtemp()
        pysat.utils.set_data_dir(dir_name, store=False)

        self.testInst = pysat.Instrument(platform='pysat',
                                         name='testing',
                                         clean_level='clean')
        self.testInst.pandas_format = True
        # create testing directory
        prep_dir(self.testInst)

    def teardown(self):
        """Runs after every method to clean up previous testing."""
        remove_files(self.testInst)
        try:
            pysat.utils.set_data_dir(self.data_path, store=False)
        except:
            pass
        del self.testInst

    def test_basic_write_and_read_netcdf4_default_format(self):
        # create a bunch of files by year and doy
        from unittest.case import SkipTest
        try:
            import netCDF4
        except ImportError:
            raise SkipTest

        prep_dir(self.testInst)
        outfile = os.path.join(self.testInst.files.data_path, 'test_ncdf.nc')
        self.testInst.load(2009, 1)
        self.testInst.to_netcdf4(outfile)

        loaded_inst, meta = pysat.utils.load_netcdf4(outfile)
        self.testInst.data = \
            self.testInst.data.reindex(sorted(self.testInst.data.columns),
                                       axis=1)
        loaded_inst = loaded_inst.reindex(sorted(loaded_inst.columns), axis=1)

        for key in self.testInst.data.columns:
            print('Testing Data Equality to filesystem and back ', key)
            assert(np.all(self.testInst[key] == loaded_inst[key]))
        # assert(np.all(self.testInst.data == loaded_inst))

    def test_write_and_read_netcdf4_default_format_w_compression(self):
        # create a bunch of files by year and doy
        from unittest.case import SkipTest
        try:
            import netCDF4
        except ImportError:
            raise SkipTest

        prep_dir(self.testInst)
        outfile = os.path.join(self.testInst.files.data_path, 'test_ncdf.nc')
        self.testInst.load(2009, 1)
        self.testInst.to_netcdf4(outfile, zlib=True)

        loaded_inst, meta = pysat.utils.load_netcdf4(outfile)
        self.testInst.data = \
            self.testInst.data.reindex(sorted(self.testInst.data.columns),
                                       axis=1)
        loaded_inst = loaded_inst.reindex(sorted(loaded_inst.columns), axis=1)

        for key in self.testInst.data.columns:
            print('Testing Data Equality to filesystem and back ', key)
            assert (np.all(self.testInst[key] == loaded_inst[key]))
            # assert(np.all(self.testInst.data == loaded_inst))

    def test_write_and_read_netcdf4_default_format_w_weird_epoch_name(self):
        # create a bunch of files by year and doy
        from unittest.case import SkipTest
        try:
            import netCDF4
        except ImportError:
            raise SkipTest

        prep_dir(self.testInst)
        outfile = os.path.join(self.testInst.files.data_path, 'test_ncdf.nc')
        self.testInst.load(2009, 1)
        self.testInst.to_netcdf4(outfile, epoch_name='Santa')

        loaded_inst, meta = pysat.utils.load_netcdf4(outfile,
                                                     epoch_name='Santa')
        self.testInst.data = \
            self.testInst.data.reindex(sorted(self.testInst.data.columns),
                                       axis=1)
        loaded_inst = loaded_inst.reindex(sorted(loaded_inst.columns), axis=1)

        for key in self.testInst.data.columns:
            print('Testing Data Equality to filesystem and back ', key)
            assert (np.all(self.testInst[key] == loaded_inst[key]))

    def test_write_and_read_netcdf4_default_format_higher_order(self):
        # create a bunch of files by year and doy
        from unittest.case import SkipTest
        try:
            import netCDF4
        except ImportError:
            raise SkipTest

        test_inst = pysat.Instrument('pysat', 'testing2d')
        prep_dir(test_inst)
        outfile = os.path.join(test_inst.files.data_path, 'test_ncdf.nc')
        test_inst.load(2009, 1)
        test_inst.to_netcdf4(outfile)
        loaded_inst, meta = pysat.utils.load_netcdf4(outfile)
        test_inst.data = test_inst.data.reindex(sorted(test_inst.data.columns),
                                                axis=1)
        loaded_inst = loaded_inst.reindex(sorted(loaded_inst.columns), axis=1)
        prep_dir(test_inst)

        # test Series of DataFrames
        test_list = []
        for frame1, frame2 in zip(test_inst.data['profiles'],
                                  loaded_inst['profiles']):
            test_list.append(np.all((frame1 == frame2).all()))
        loaded_inst.drop('profiles', inplace=True, axis=1)
        test_inst.data.drop('profiles', inplace=True, axis=1)

        # second series of frames
        for frame1, frame2 in zip(test_inst.data['alt_profiles'],
                                  loaded_inst['alt_profiles']):
            test_list.append(np.all((frame1 == frame2).all()))
        loaded_inst.drop('alt_profiles', inplace=True, axis=1)
        test_inst.data.drop('alt_profiles', inplace=True, axis=1)

        # check series of series
        for frame1, frame2 in zip(test_inst.data['series_profiles'],
                                  loaded_inst['series_profiles']):
            test_list.append(np.all((frame1 == frame2).all()))

        loaded_inst.drop('series_profiles', inplace=True, axis=1)
        test_inst.data.drop('series_profiles', inplace=True, axis=1)

        assert(np.all((test_inst.data == loaded_inst).all()))
        assert np.all(test_list)

    def test_write_and_read_netcdf4_default_format_higher_order_w_zlib(self):
        # create a bunch of files by year and doy
        from unittest.case import SkipTest
        try:
            import netCDF4
        except ImportError:
            raise SkipTest
        test_inst = pysat.Instrument('pysat', 'testing2d')
        prep_dir(test_inst)
        outfile = os.path.join(test_inst.files.data_path, 'test_ncdf.nc')
        test_inst.load(2009, 1)
        test_inst.to_netcdf4(outfile, zlib=True)
        loaded_inst, meta = pysat.utils.load_netcdf4(outfile)
        test_inst.data = test_inst.data.reindex(sorted(test_inst.data.columns),
                                                axis=1)
        loaded_inst = loaded_inst.reindex(sorted(loaded_inst.columns), axis=1)
        prep_dir(test_inst)

        # test Series of DataFrames
        test_list = []
        # print (loaded_inst.columns)
        # print (loaded_inst)
        for frame1, frame2 in zip(test_inst.data['profiles'],
                                  loaded_inst['profiles']):
            test_list.append(np.all((frame1 == frame2).all()))
        loaded_inst.drop('profiles', inplace=True, axis=1)
        test_inst.data.drop('profiles', inplace=True, axis=1)

        # second series of frames
        for frame1, frame2 in zip(test_inst.data['alt_profiles'],
                                  loaded_inst['alt_profiles']):
            test_list.append(np.all((frame1 == frame2).all()))
        loaded_inst.drop('alt_profiles', inplace=True, axis=1)
        test_inst.data.drop('alt_profiles', inplace=True, axis=1)

        # check series of series
        for frame1, frame2 in zip(test_inst.data['series_profiles'],
                                  loaded_inst['series_profiles']):
            test_list.append(np.all((frame1 == frame2).all()))
            # print frame1, frame2
        loaded_inst.drop('series_profiles', inplace=True, axis=1)
        test_inst.data.drop('series_profiles', inplace=True, axis=1)

        assert (np.all((test_inst.data == loaded_inst).all()))
        # print (test_list)
        assert np.all(test_list)<|MERGE_RESOLUTION|>--- conflicted
+++ resolved
@@ -10,12 +10,7 @@
 
 import sys
 if sys.version_info[0] >= 3:
-<<<<<<< HEAD
-    import importlib
-    re_load = importlib.reload
-=======
     from importlib import reload as re_load
->>>>>>> ed3c512a
 else:
     re_load = reload
 
