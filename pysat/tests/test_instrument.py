# -*- coding: utf-8 -*-
# Test some of the basic _core functions
import numpy as np
import sys

from nose.tools import raises
import pandas as pds

import pysat
import pysat.instruments.pysat_testing

if sys.version_info[0] >= 3:
    from importlib import reload as re_load
else:
    re_load = reload

#------------------------------------------------------------------------------
#
# Test Instrument object basics
#
#------------------------------------------------------------------------------


class TestBasics():
    def setup(self):
        re_load(pysat.instruments.pysat_testing)
        """Runs before every method to create a clean testing setup."""
        self.testInst = pysat.Instrument('pysat', 'testing', sat_id='10',
                                         clean_level='clean',
                                         update_files=True)

    def teardown(self):
        """Runs after every method to clean up previous testing."""
        del self.testInst

<<<<<<< HEAD
    #------------------------------------------------------------------------------
    #
    # Test basic loads, by date, filename, file id, as well as prev/next
    #
    #------------------------------------------------------------------------------

=======
###########################
    # basic loading tests, by date, filename, file id
    # and checks for .next and .prev data loading
>>>>>>> 1e384677
    def test_basic_instrument_load(self):
        """Test if the correct day is being loaded (checking object date and
        data)."""
        self.testInst.load(2009, 1)
        test_date = self.testInst.index[0]
        test_date = pysat.datetime(test_date.year, test_date.month,
                                   test_date.day)
        assert (test_date == pds.datetime(2009, 1, 1)) & \
            (test_date == self.testInst.date)

    def test_basic_instrument_load_by_date(self):
        date = pysat.datetime(2009,1,1)
        self.testInst.load(date=date)
        test_date = self.testInst.index[0]
        test_date = pysat.datetime(test_date.year, test_date.month, test_date.day)
        assert (test_date == pds.datetime(2009,1,1)) & (test_date == self.testInst.date)

    def test_basic_instrument_load_by_date_with_extra_time(self):
        # put in a date that has more than year, month, day
        date = pysat.datetime(2009,1,1,1,1,1)
        self.testInst.load(date=date)
        test_date = self.testInst.index[0]
        test_date = pysat.datetime(test_date.year, test_date.month, test_date.day)
        assert (test_date == pds.datetime(2009,1,1)) & (test_date == self.testInst.date)

    def test_basic_instrument_load_data(self):
        """Test if the correct day is being loaded (checking data down to the
        second)."""
        self.testInst.load(2009, 1)
        assert self.testInst.index[0] == pds.datetime(2009, 1, 1, 0, 0, 0)

    def test_basic_instrument_load_leap_year(self):
        """Test if the correct day is being loaded (Leap-Year)."""
        self.testInst.load(2008, 366)
        test_date = self.testInst.index[0]
        test_date = pysat.datetime(test_date.year, test_date.month,
                                   test_date.day)
        assert (test_date == pds.datetime(2008, 12, 31)) & \
            (test_date == self.testInst.date)

    def test_next_load_default(self):
        """Test if first day is loaded by default when first invoking .next."""
        self.testInst.next()
        test_date = self.testInst.index[0]
        test_date = pysat.datetime(test_date.year, test_date.month,
                                   test_date.day)
        assert test_date == pds.datetime(2008, 1, 1)

    def test_prev_load_default(self):
        """Test if last day is loaded by default when first invoking .prev."""
        self.testInst.prev()
        test_date = self.testInst.index[0]
        test_date = pysat.datetime(test_date.year, test_date.month,
                                   test_date.day)
        assert test_date == pds.datetime(2010, 12, 31)

    def test_basic_fid_instrument_load(self):
        """Test if first day is loaded by default when first invoking .next."""
        self.testInst.load(fid=0)
        test_date = self.testInst.index[0]
        test_date = pysat.datetime(test_date.year, test_date.month,
                                   test_date.day)
        assert (test_date == pds.datetime(2008, 1, 1)) & \
            (test_date == self.testInst.date)

    def test_next_fid_load_default(self):
        """Test next day is being loaded (checking object date)."""
        self.testInst.load(fid=0)
        self.testInst.next()
        test_date = self.testInst.index[0]
        test_date = pysat.datetime(test_date.year, test_date.month,
                                   test_date.day)
        assert (test_date == pds.datetime(2008, 1, 2)) & \
            (test_date == self.testInst.date)

    def test_prev_fid_load_default(self):
        """Test prev day is loaded when invoking .prev."""
        self.testInst.load(fid=3)
        self.testInst.prev()
        test_date = self.testInst.index[0]
        test_date = pysat.datetime(test_date.year, test_date.month,
                                   test_date.day)
        assert (test_date == pds.datetime(2008, 1, 3)) & \
            (test_date == self.testInst.date)

    def test_filename_load(self):
        """Test if file is loadable by filename, relative to
        top_data_dir/platform/name/tag"""
        self.testInst.load(fname='2010-12-31.nofile')
        assert self.testInst.index[0] == pds.datetime(2010, 12, 31)

    def test_next_filename_load_default(self):
        """Test next day is being loaded (checking object date)."""
        self.testInst.load(fname='2010-12-30.nofile')
        self.testInst.next()
        test_date = self.testInst.index[0]
        test_date = pysat.datetime(test_date.year, test_date.month,
                                   test_date.day)
        assert (test_date == pds.datetime(2010, 12, 31)) & \
            (test_date == self.testInst.date)

    def test_prev_filename_load_default(self):
        """Test prev day is loaded when invoking .prev."""
        self.testInst.load(fname='2009-01-04.nofile')
        # print(self.testInst.date)
        self.testInst.prev()
        test_date = self.testInst.index[0]
<<<<<<< HEAD
        test_date = pysat.datetime(test_date.year, test_date.month, test_date.day)
        assert (test_date == pds.datetime(2009,1,3))  & (test_date == self.testInst.date)
        
        
    #------------------------------------------------------------------------------
    #
    # Test date helpers
    #
    #------------------------------------------------------------------------------
=======
        test_date = pysat.datetime(test_date.year, test_date.month,
                                   test_date.day)
        assert (test_date == pds.datetime(2009, 1, 3)) & \
            (test_date == self.testInst.date)

    ############################
    # test basic date helpers
>>>>>>> 1e384677
    def test_today_yesterday_and_tomorrow(self):
        now = pysat.datetime.now()
        today = pysat.datetime(now.year, now.month, now.day)
        assert today == self.testInst.today()
        assert today - pds.DateOffset(days=1) == self.testInst.yesterday()
        assert today + pds.DateOffset(days=1) == self.testInst.tomorrow()

    def test_filter_datetime(self):
        now = pysat.datetime.now()
        today = pysat.datetime(now.year, now.month, now.day)
        assert today == self.testInst._filter_datetime_input(now)

    def test_filtered_date_attribute(self):
        now = pysat.datetime.now()
        today = pysat.datetime(now.year, now.month, now.day)
        self.testInst.date = now
        assert today == self.testInst.date
     
    #------------------------------------------------------------------------------
    #
    # Test empty property flags, if True, no data
    #
    #------------------------------------------------------------------------------
    def test_empty_flag_data_empty(self):
        assert self.testInst.empty

    def test_empty_flag_data_not_empty(self):
        self.testInst.load(2009, 1)
        assert not self.testInst.empty

    #------------------------------------------------------------------------------
    #
    # Test index attribute, should always be a datetime index
    #
    #------------------------------------------------------------------------------
    def test_index_attribute(self):
        # empty Instrument test
        assert isinstance(self.testInst.index, pds.Index)
        # now repeat the same test but with data loaded
        self.testInst.load(2009, 1)
        assert isinstance(self.testInst.index, pds.Index)

    def test_index_return(self):
        # load data
        self.testInst.load(2009, 1)
        # ensure we get the index back
        if self.testInst.pandas_format:
            assert np.all(self.testInst.index == self.testInst.data.index)
        else:
            assert np.all(self.testInst.index == 
                          self.testInst.data.indexes['time'])    

    #------------------------------------------------------------------------------
    #
    # test textual representations
    #
    #------------------------------------------------------------------------------
    def test_basic_repr(self):
        print(self.testInst)
        assert True

    def test_repr_w_orbit(self):
        self.testInst.orbit_info = {'index': 'mlt',
                                    'kind': 'local time',
                                    'period': np.timedelta64(97, 'm')}
        self.testInst.orbits.num = 10
        print(self.testInst)
        assert True

    def test_repr_w_padding(self):
        self.testInst.pad = pds.DateOffset(minutes=5)
        print(self.testInst)
        assert True

    def test_repr_w_custom_func(self):
        def testfunc(self):
            pass
        self.testInst.custom.add(testfunc, 'modify')
        print(self.testInst)
        assert True

    def test_repr_w_load_data(self):
        self.testInst.load(2009, 1)
        print(self.testInst)
        assert True

<<<<<<< HEAD
    #------------------------------------------------------------------------------
    #
    # test instrument initialization functions
    #
    #------------------------------------------------------------------------------                      
    def test_instrument_init(self):
        """Test if init function supplied by instrument can modify object"""
        assert self.testInst.new_thing==True
=======
# testing init functions

# need to check with default1!!!!!
    def test_instrument_init(self):
        """Test if init function supplied by instrument can modify object"""
        assert self.testInst.new_thing is True
>>>>>>> 1e384677

    def test_custom_instrument_load(self):
        """
        Test if the correct day is being loaded (End-to-End),
        with no instrument file but routines are passed.
        """
        import pysat.instruments.pysat_testing as test
        testInst = pysat.Instrument(inst_module=test, tag='',
                                    clean_level='clean')
        testInst.load(2009, 32)
        assert testInst.date == pds.datetime(2009, 2, 1)

    @raises(AttributeError)
    def test_custom_instrument_load_2(self):
        """
        Test if an exception is thrown correctly if there is no
        instrument file and supplied routines are incomplete.
        """
        import pysat.instruments.pysat_testing as test
        del test.list_files
        testIn = pysat.Instrument(inst_module=test, tag='',
                                  clean_level='clean')
        testIn.load(2009, 1)

    @raises(AttributeError)
    def test_custom_instrument_load_3(self):
        """
        Test if an exception is thrown correctly if there is no
        instrument file and supplied routines are incomplete.
        """
        import pysat.instruments.pysat_testing as test
        del test.load
        testIn = pysat.Instrument(inst_module=test, tag='',
                                  clean_level='clean')
        testIn.load(2009, 1)

<<<<<<< HEAD
    #------------------------------------------------------------------------------
    #
    # Test basis data access features, both getting and setting data
    #
    #------------------------------------------------------------------------------
=======
###################
    # test data setting features
>>>>>>> 1e384677
    def test_basic_data_access_by_name(self):
        self.testInst.load(2009, 1)
        assert np.all(self.testInst['uts'] == self.testInst.data['uts'])

    def test_data_access_by_row_slicing_and_name(self):
        self.testInst.load(2009, 1)
        assert np.all(self.testInst[0:10, 'uts'] ==
                      self.testInst.data['uts'].values[0:10])

    def test_data_access_by_row_slicing_w_ndarray_and_name(self):
        self.testInst.load(2009, 1)
        assert np.all(self.testInst[np.arange(0, 10), 'uts'] ==
                      self.testInst.data['uts'].values[0:10])

    def test_data_access_by_row_and_name(self):
        self.testInst.load(2009, 1)
        assert np.all(self.testInst[0, 'uts'] ==
                      self.testInst.data['uts'].values[0])

    def test_data_access_by_row_index(self):
        self.testInst.load(2009, 1)
        idx = np.arange(10)
        assert np.all(self.testInst[idx]['uts'] ==
                      self.testInst.data['uts'].values[idx])

    def test_data_access_by_datetime_and_name(self):
<<<<<<< HEAD
        self.testInst.load(2009,1)
        assert np.all(self.testInst[pysat.datetime(2009,1,1,0,0,0),'uts'] == 
                      self.testInst.data['uts'].values[0])
       
=======
        self.testInst.load(2009, 1)
        ind = pysat.datetime(2009, 1, 1, 0, 0, 0)
        assert np.all(self.testInst[ind, 'uts'] ==
                      self.testInst.data['uts'].values[0])

>>>>>>> 1e384677
    def test_data_access_by_datetime_slicing_and_name(self):
        self.testInst.load(2009, 1)
        start = pysat.datetime(2009, 1, 1, 0, 0, 0)
        stop = pysat.datetime(2009, 1, 1, 0, 0, 10)
        assert np.all(self.testInst[start:stop, 'uts'] ==
                      self.testInst.data['uts'].values[0:11])

    def test_setting_data_by_name(self):
        self.testInst.load(2009, 1)
        self.testInst['doubleMLT'] = 2. * self.testInst['mlt']
        assert np.all(self.testInst['doubleMLT'] == 2. * self.testInst['mlt'])

    def test_setting_series_data_by_name(self):
        self.testInst.load(2009, 1)
        self.testInst['doubleMLT'] = 2.*pds.Series(self.testInst['mlt'].values,
                                                   index=self.testInst.index)
        assert np.all(self.testInst['doubleMLT'] == 2.*self.testInst['mlt'])

        self.testInst['blankMLT'] = pds.Series(None)
        assert np.all(np.isnan(self.testInst['blankMLT']))

    def test_setting_pandas_dataframe_by_names(self):
        self.testInst.load(2009, 1)
        self.testInst[['doubleMLT', 'tripleMLT']] = \
            pds.DataFrame({'doubleMLT': 2.*self.testInst['mlt'].values,
                           'tripleMLT': 3.*self.testInst['mlt'].values},
                          index=self.testInst.index)
        assert np.all(self.testInst['doubleMLT'] == 2.*self.testInst['mlt'])
        assert np.all(self.testInst['tripleMLT'] == 3.*self.testInst['mlt'])

    def test_setting_data_by_name_single_element(self):
        self.testInst.load(2009, 1)
        self.testInst['doubleMLT'] = 2.
        assert np.all(self.testInst['doubleMLT'] == 2.)

        self.testInst['nanMLT'] = np.nan
        assert np.all(np.isnan(self.testInst['nanMLT']))

    def test_setting_data_by_name_with_meta(self):
        self.testInst.load(2009, 1)
        self.testInst['doubleMLT'] = {'data': 2.*self.testInst['mlt'],
                                      'units': 'hours',
                                      'long_name': 'double trouble'}
        assert np.all(self.testInst['doubleMLT'] == 2.*self.testInst['mlt'])
        assert self.testInst.meta['doubleMLT'].units == 'hours'
        assert self.testInst.meta['doubleMLT'].long_name == 'double trouble'

    def test_setting_partial_data(self):
        self.testInst.load(2009, 1)
        cloneInst = self.testInst
        if self.testInst.pandas_format:
            self.testInst[0:3] = 0
            assert (np.all(self.testInst[3:] == cloneInst[3:]) &
                    np.all(self.testInst[0:3] == 0))
        else:
            # This command does not work for xarray
            assert True

    def test_setting_partial_data_by_name(self):
        self.testInst.load(2009, 1)
        self.testInst['doubleMLT'] = 2. * self.testInst['mlt']
        self.testInst[0, 'doubleMLT'] = 0
        assert np.all(self.testInst[1:, 'doubleMLT'] ==
                      2. * self.testInst[1:, 'mlt'])
        assert self.testInst[0, 'doubleMLT'] == 0

    def test_setting_partial_data_by_integer_and_name(self):
        self.testInst.load(2009, 1)
        self.testInst['doubleMLT'] = 2.*self.testInst['mlt']
        self.testInst[[0, 1, 2, 3], 'doubleMLT'] = 0
        assert np.all(self.testInst[4:, 'doubleMLT'] ==
                      2. * self.testInst[4:, 'mlt'])
        assert np.all(self.testInst[[0, 1, 2, 3], 'doubleMLT'] == 0)

    def test_setting_partial_data_by_slice_and_name(self):
        self.testInst.load(2009, 1)
        self.testInst['doubleMLT'] = 2. * self.testInst['mlt']
        self.testInst[0:10, 'doubleMLT'] = 0
        assert np.all(self.testInst[10:, 'doubleMLT'] ==
                      2. * self.testInst[10:, 'mlt'])
        assert np.all(self.testInst[0:10, 'doubleMLT'] == 0)

    def test_setting_partial_data_by_index_and_name(self):
        self.testInst.load(2009, 1)
        self.testInst['doubleMLT'] = 2. * self.testInst['mlt']
        self.testInst[self.testInst.index[0:10], 'doubleMLT'] = 0
        assert np.all(self.testInst[10:, 'doubleMLT'] ==
                      2. * self.testInst[10:, 'mlt'])
        assert np.all(self.testInst[0:10, 'doubleMLT'] == 0)

    def test_setting_partial_data_by_numpy_array_and_name(self):
        self.testInst.load(2009, 1)
        self.testInst['doubleMLT'] = 2. * self.testInst['mlt']
        self.testInst[np.array([0, 1, 2, 3]), 'doubleMLT'] = 0
        assert np.all(self.testInst[4:, 'doubleMLT'] ==
                      2. * self.testInst[4:, 'mlt'])
        assert np.all(self.testInst[0:4, 'doubleMLT'] == 0)

    def test_setting_partial_data_by_datetime_and_name(self):
        self.testInst.load(2009, 1)
        self.testInst['doubleMLT'] = 2. * self.testInst['mlt']
        self.testInst[pysat.datetime(2009, 1, 1, 0, 0, 0), 'doubleMLT'] = 0
        assert np.all(self.testInst[0, 'doubleMLT'] ==
                      2. * self.testInst[0, 'mlt'])
        assert np.all(self.testInst[0, 'doubleMLT'] == 0)

    def test_setting_partial_data_by_datetime_slicing_and_name(self):
        self.testInst.load(2009, 1)
        self.testInst['doubleMLT'] = 2. * self.testInst['mlt']
        self.testInst[pysat.datetime(2009, 1, 1, 0, 0, 0):
                      pysat.datetime(2009, 1, 1, 0, 0, 10),
                      'doubleMLT'] = 0
        assert np.all(self.testInst[11:, 'doubleMLT'] ==
                      2. * self.testInst[11:, 'mlt'])
        assert np.all(self.testInst[0:11, 'doubleMLT'] == 0)

    def test_modifying_data_inplace(self):
        self.testInst.load(2009, 1)
        self.testInst['doubleMLT'] = 2. * self.testInst['mlt']
        self.testInst['doubleMLT'] += 100
        assert np.all(self.testInst['doubleMLT'] ==
                      2.*self.testInst['mlt'] + 100)

    def test_getting_all_data_by_index(self):
        self.testInst.load(2009, 1)
        a = self.testInst[[0, 1, 2, 3, 4]]
        if self.testInst.pandas_format:
            assert len(a) == 5
        else:
            assert a.sizes['time'] == 5

    def test_getting_all_data_by_numpy_array_of_int(self):
        self.testInst.load(2009, 1)
        a = self.testInst[np.array([0, 1, 2, 3, 4])]
        if self.testInst.pandas_format:
            assert len(a) == 5
        else:
            assert a.sizes['time'] == 5
<<<<<<< HEAD
                    
                                                            
    #------------------------------------------------------------------------------
    #
    # Test iteration behaviors
    #
    #------------------------------------------------------------------------------
=======

# check iteration behavior
>>>>>>> 1e384677
    @raises(StopIteration)
    def test_left_bounds_with_prev(self):
        """Test if passing bounds raises StopIteration."""
        # load first data
        self.testInst.next()
        # go back to no data
        self.testInst.prev()
        # self.testInst.prev()

    @raises(StopIteration)
    def test_right_bounds_with_next(self):
        """Test if passing bounds raises StopIteration."""
        # load last data
        self.testInst.prev()
        # move on to future data that doesn't exist
        self.testInst.next()
<<<<<<< HEAD
        # self.testInst.next()        

    def test_set_bounds_with_frequency(self):
        start = pysat.datetime(2009,1,1)
        stop = pysat.datetime(2010,1,15)
        self.testInst.bounds = (start, stop, 'M')
        assert np.all(self.testInst._iter_list == pds.date_range(start, stop, 
                                                                 freq='M').tolist())
                                                                                                                                                                                                                                
    @raises(ValueError)
    def test_set_bounds_too_few(self):
        start = pysat.datetime(2009,1,1)
        self.testInst.bounds = [start]
=======
        # self.testInst.next()
>>>>>>> 1e384677

    def test_set_bounds_by_date(self):
        start = pysat.datetime(2009, 1, 1)
        stop = pysat.datetime(2009, 1, 15)
        self.testInst.bounds = (start, stop)
<<<<<<< HEAD
        assert np.all(self.testInst._iter_list == pds.date_range(start, 
                                                                 stop).tolist())

    def test_set_bounds_by_default(self):
        start = self.testInst.files.start_date
        stop = self.testInst.files.stop_date
        self.testInst.bounds = (None, None)
        assert np.all(self.testInst._iter_list == pds.date_range(start, 
                                                                 stop).tolist())
        self.testInst.bounds = None
        assert np.all(self.testInst._iter_list == pds.date_range(start, 
                                                                 stop).tolist())
        self.testInst.bounds = (start, None)
        assert np.all(self.testInst._iter_list == pds.date_range(start, 
                                                                 stop).tolist())
        self.testInst.bounds = (None, stop)
        assert np.all(self.testInst._iter_list == pds.date_range(start, 
                                                                 stop).tolist())

    def test_set_bounds_by_date_extra_time(self):
        start = pysat.datetime(2009,1,1,1,10)
        stop = pysat.datetime(2009,1,15,1,10)
        self.testInst.bounds = (start, stop)
        start = self.testInst._filter_datetime_input(start)
        stop = self.testInst._filter_datetime_input(stop)
        assert np.all(self.testInst._iter_list == pds.date_range(start, stop).tolist())
=======
        assert np.all(self.testInst._iter_list ==
                      pds.date_range(start, stop).tolist())
>>>>>>> 1e384677

    def test_iterate_over_bounds_set_by_date(self):
        start = pysat.datetime(2009, 1, 1)
        stop = pysat.datetime(2009, 1, 15)
        self.testInst.bounds = (start, stop)
        dates = []
        for inst in self.testInst:
            dates.append(inst.date)
        out = pds.date_range(start, stop).tolist()
        assert np.all(dates == out)
<<<<<<< HEAD
        
    def test_iterate_over_bounds_set_by_date2(self):
        start = pysat.datetime(2008,1,1)
        stop = pysat.datetime(2010,12,31)
=======

    def test_iterate_over_default_bounds(self):
        start = pysat.datetime(2008, 1, 1)
        stop = pysat.datetime(2010, 12, 31)
>>>>>>> 1e384677
        self.testInst.bounds = (start, stop)
        dates = []
        for inst in self.testInst:
            dates.append(inst.date)
        out = pds.date_range(start, stop).tolist()
        assert np.all(dates == out)

<<<<<<< HEAD
    def test_iterate_over_default_bounds(self):
        start = self.testInst.files.start_date
        stop = self.testInst.files.stop_date
        self.testInst.bounds = (None, None)
        dates = []
        for inst in self.testInst:
            dates.append(inst.date)            
        out = pds.date_range(start, stop).tolist()
        assert np.all(dates == out)
        
=======
>>>>>>> 1e384677
    def test_set_bounds_by_date_season(self):
        start = [pysat.datetime(2009, 1, 1), pysat.datetime(2009, 2, 1)]
        stop = [pysat.datetime(2009, 1, 15), pysat.datetime(2009, 2, 15)]
        self.testInst.bounds = (start, stop)
        out = pds.date_range(start[0], stop[0]).tolist()
        out.extend(pds.date_range(start[1], stop[1]).tolist())
        assert np.all(self.testInst._iter_list == out)

    def test_set_bounds_by_date_season_extra_time(self):
        start = [pysat.datetime(2009,1,1,1,10), pysat.datetime(2009,2,1,1,10)]
        stop = [pysat.datetime(2009,1,15,1,10), pysat.datetime(2009,2,15,1,10)]
        self.testInst.bounds = (start, stop)
        start = self.testInst._filter_datetime_input(start)
        stop = self.testInst._filter_datetime_input(stop)
        out = pds.date_range(start[0], stop[0]).tolist()
        out.extend(pds.date_range(start[1], stop[1]).tolist())
        assert np.all(self.testInst._iter_list == out)

    def test_iterate_over_bounds_set_by_date_season(self):
        start = [pysat.datetime(2009, 1, 1), pysat.datetime(2009, 2, 1)]
        stop = [pysat.datetime(2009, 1, 15), pysat.datetime(2009, 2, 15)]
        self.testInst.bounds = (start, stop)
        dates = []
        for inst in self.testInst:
            dates.append(inst.date)
        out = pds.date_range(start[0], stop[0]).tolist()
        out.extend(pds.date_range(start[1], stop[1]).tolist())
        assert np.all(dates == out)

    def test_iterate_over_bounds_set_by_date_season_extra_time(self):
        start = [pysat.datetime(2009,1,1,1,10), pysat.datetime(2009,2,1,1,10)]
        stop = [pysat.datetime(2009,1,15,1,10), pysat.datetime(2009,2,15,1,10)]
        self.testInst.bounds = (start, stop)
        # filter
        start = self.testInst._filter_datetime_input(start)
        stop = self.testInst._filter_datetime_input(stop)
        # iterate
        dates = []
        for inst in self.testInst:
            dates.append(inst.date)            
        out = pds.date_range(start[0], stop[0]).tolist()
        out.extend(pds.date_range(start[1], stop[1]).tolist())
        assert np.all(dates == out)

    def test_set_bounds_by_fname(self):
        start = '2009-01-01.nofile'
        stop = '2009-01-03.nofile'
        self.testInst.bounds = (start, stop)
        assert np.all(self.testInst._iter_list ==
                      ['2009-01-01.nofile', '2009-01-02.nofile',
                       '2009-01-03.nofile'])

    def test_iterate_over_bounds_set_by_fname(self):
        start = '2009-01-01.nofile'
        stop = '2009-01-15.nofile'
        start_d = pysat.datetime(2009, 1, 1)
        stop_d = pysat.datetime(2009, 1, 15)
        self.testInst.bounds = (start, stop)
        dates = []
        for inst in self.testInst:
            dates.append(inst.date)
        out = pds.date_range(start_d, stop_d).tolist()
        assert np.all(dates == out)

    def test_iterate_over_bounds_set_by_fname_via_next(self):
        start = '2009-01-01.nofile'
        stop = '2009-01-15.nofile'
        start_d = pysat.datetime(2009, 1, 1)
        stop_d = pysat.datetime(2009, 1, 15)
        self.testInst.bounds = (start, stop)
        dates = []
        self.testInst.next()
        dates.append(self.testInst.date)
        while self.testInst.date < stop_d:
            self.testInst.next()
            dates.append(self.testInst.date)
        out = pds.date_range(start_d, stop_d).tolist()
        assert np.all(dates == out)

    def test_iterate_over_bounds_set_by_fname_via_prev(self):
        start = '2009-01-01.nofile'
        stop = '2009-01-15.nofile'
        start_d = pysat.datetime(2009, 1, 1)
        stop_d = pysat.datetime(2009, 1, 15)
        self.testInst.bounds = (start, stop)
        dates = []
        self.testInst.prev()
        dates.append(self.testInst.date)
        while self.testInst.date > start_d:
            self.testInst.prev()
            dates.append(self.testInst.date)
        out = pds.date_range(start_d, stop_d).tolist()
        assert np.all(dates == out[::-1])

    def test_set_bounds_by_fname_season(self):
        start = ['2009-01-01.nofile', '2009-02-01.nofile']
        stop = ['2009-01-03.nofile', '2009-02-03.nofile']
        self.testInst.bounds = (start, stop)
        assert np.all(self.testInst._iter_list ==
                      ['2009-01-01.nofile', '2009-01-02.nofile',
                       '2009-01-03.nofile', '2009-02-01.nofile',
                       '2009-02-02.nofile', '2009-02-03.nofile'])

    def test_iterate_over_bounds_set_by_fname_season(self):
        start = ['2009-01-01.nofile', '2009-02-01.nofile']
        stop = ['2009-01-15.nofile', '2009-02-15.nofile']
        start_d = [pysat.datetime(2009, 1, 1), pysat.datetime(2009, 2, 1)]
        stop_d = [pysat.datetime(2009, 1, 15), pysat.datetime(2009, 2, 15)]
        self.testInst.bounds = (start, stop)
        dates = []
        for inst in self.testInst:
            dates.append(inst.date)
        out = pds.date_range(start_d[0], stop_d[0]).tolist()
        out.extend(pds.date_range(start_d[1], stop_d[1]).tolist())
        assert np.all(dates == out)

    def test_creating_empty_instrument_object(self):
        null = pysat.Instrument()

        assert isinstance(null, pysat.Instrument)

    @raises(ValueError)
    def test_incorrect_creation_empty_instrument_object(self):
        # both name and platform should be empty
        null = pysat.Instrument(platform='cnofs')

    @raises(AttributeError)
    def test_supplying_instrument_module_requires_name_and_platform(self):
        class Dummy:
            pass
        Dummy.name = 'help'

        temp = pysat.Instrument(inst_module=Dummy)


<<<<<<< HEAD

#------------------------------------------------------------------------------
#
# Repeat tests above with xarray data
#
#------------------------------------------------------------------------------

=======
>>>>>>> 1e384677
class TestBasicsXarray(TestBasics):
    def setup(self):
        re_load(pysat.instruments.pysat_testing)
        """Runs before every method to create a clean testing setup."""
        self.testInst = pysat.Instrument('pysat', 'testing_xarray',
                                         sat_id='10',
                                         clean_level='clean',
                                         update_files=True)

    def teardown(self):
        """Runs after every method to clean up previous testing."""
        del self.testInst

<<<<<<< HEAD
#------------------------------------------------------------------------------
#
# Repeat TestBasics above with shifted file dates
#
#------------------------------------------------------------------------------

class TestBasicsShiftedFileDates(TestBasics):
    def setup(self):
        reload(pysat.instruments.pysat_testing)
        """Runs before every method to create a clean testing setup."""
        self.testInst = pysat.Instrument('pysat', 'testing', '10', 
                                         clean_level='clean',
                                         update_files=True,
                                         mangle_file_dates=True)

    def teardown(self):
        """Runs after every method to clean up previous testing."""
        del self.testInst


#------------------------------------------------------------------------------
#
# Test Instrument with a non-unique and non-monotonic index
#
#------------------------------------------------------------------------------


class TestMalformedIndex():
    def setup(self):
        reload(pysat.instruments.pysat_testing)
        """Runs before every method to create a clean testing setup."""
        self.testInst = pysat.Instrument('pysat', 'testing', '10', 
                                         clean_level='clean',
                                         malformed_index=True,
                                         update_files=True)

    def teardown(self):
        """Runs after every method to clean up previous testing."""
        del self.testInst

    #------------------------------------------------------------------------------
    #
    # Test checks on time uniqueness and monotonicity
    #
    #------------------------------------------------------------------------------
    @raises(ValueError)
    def test_ensure_unique_index(self):
        self.testInst.load(2009,1)

#------------------------------------------------------------------------------
#
# Repeat tests above with xarray data
#
#------------------------------------------------------------------------------

class TestMalformedIndexXarray(TestMalformedIndex):
    def setup(self):
        reload(pysat.instruments.pysat_testing)
        """Runs before every method to create a clean testing setup."""
        self.testInst = pysat.Instrument('pysat', 'testing_xarray', '10', 
                                         clean_level='clean',
                                         malformed_index=True,
                                         update_files=True)

    def teardown(self):
        """Runs after every method to clean up previous testing."""
        del self.testInst



#------------------------------------------------------------------------------
#
# Test data padding, loading by file
#
#------------------------------------------------------------------------------
=======
>>>>>>> 1e384677

class TestDataPaddingbyFile():
    def setup(self):
        re_load(pysat.instruments.pysat_testing)
        """Runs before every method to create a clean testing setup."""
        self.testInst = pysat.Instrument('pysat', 'testing',
                                         clean_level='clean',
                                         pad={'minutes': 5},
                                         update_files=True)
        self.testInst.bounds = ('2008-01-01.nofile', '2010-12-31.nofile')

        self.rawInst = pysat.Instrument('pysat', 'testing',
                                        clean_level='clean',
                                        update_files=True)
        self.rawInst.bounds = self.testInst.bounds

    def teardown(self):
        """Runs after every method to clean up previous testing."""
        del self.testInst
        del self.rawInst

    def test_fid_data_padding(self):
        self.testInst.load(fid=1, verifyPad=True)
        self.rawInst.load(fid=1)
        assert ((self.testInst.index[0] ==
                 self.rawInst.index[0] - pds.DateOffset(minutes=5)) &
                (self.testInst.index[-1] ==
                 self.rawInst.index[-1] + pds.DateOffset(minutes=5)))

    def test_fid_data_padding_next(self):
        self.testInst.load(fid=1, verifyPad=True)
        self.testInst.next(verifyPad=True)
        self.rawInst.load(fid=2)
        assert ((self.testInst.index[0] ==
                 self.rawInst.index[0] - pds.DateOffset(minutes=5)) &
                (self.testInst.index[-1] ==
                 self.rawInst.index[-1] + pds.DateOffset(minutes=5)))

    def test_fid_data_padding_multi_next(self):
        """This also tests that _prev_data and _next_data cacheing"""
        self.testInst.load(fid=1)
        self.testInst.next()
        self.testInst.next(verifyPad=True)
        self.rawInst.load(fid=3)
        assert ((self.testInst.index[0] ==
                 self.rawInst.index[0] - pds.DateOffset(minutes=5)) &
                (self.testInst.index[-1] ==
                 self.rawInst.index[-1] + pds.DateOffset(minutes=5)))

    def test_fid_data_padding_prev(self):
        self.testInst.load(fid=2, verifyPad=True)
        self.testInst.prev(verifyPad=True)
        # print(self.testInst.index)
        self.rawInst.load(fid=1)
        # print(self.rawInst.index)
        # print(self.testInst.index[0], self.rawInst.index[0] -
        #   pds.DateOffset(minutes=5), self.testInst.index[-1],
        #   self.rawInst.index[-1] + pds.DateOffset(minutes=5))
        assert ((self.testInst.index[0] ==
                 self.rawInst.index[0] - pds.DateOffset(minutes=5)) &
                (self.testInst.index[-1] ==
                 self.rawInst.index[-1] + pds.DateOffset(minutes=5)))

    def test_fid_data_padding_multi_prev(self):
        """This also tests that _prev_data and _next_data cacheing"""
        self.testInst.load(fid=10)
        self.testInst.prev()
        self.testInst.prev(verifyPad=True)
        self.rawInst.load(fid=8)
        assert ((self.testInst.index[0] ==
                 self.rawInst.index[0] - pds.DateOffset(minutes=5)) &
                (self.testInst.index[-1] ==
                 self.rawInst.index[-1] + pds.DateOffset(minutes=5)))

    def test_fid_data_padding_jump(self):
        self.testInst.load(fid=1, verifyPad=True)
        self.testInst.load(fid=10, verifyPad=True)
        self.rawInst.load(fid=10)
        assert ((self.testInst.index[0] ==
                 self.rawInst.index[0] - pds.DateOffset(minutes=5)) &
                (self.testInst.index[-1] ==
                 self.rawInst.index[-1] + pds.DateOffset(minutes=5)))

    def test_fid_data_padding_uniqueness(self):
        self.testInst.load(fid=1, verifyPad=True)
        assert (self.testInst.index.is_unique)

    def test_fid_data_padding_all_samples_present(self):
        self.testInst.load(fid=1, verifyPad=True)
        test_index = pds.date_range(self.testInst.index[0],
                                    self.testInst.index[-1], freq='S')
        # print (test_index[0], test_index[-1], len(test_index))
        # print(self.testInst.index[0], self.testInst.index[-1],
        #       len(self.testInst.data))
        assert (np.all(self.testInst.index == test_index))

    def test_fid_data_padding_removal(self):
        self.testInst.load(fid=1)
        self.rawInst.load(fid=1)
        # print(self.testInst.index)
        # print(new_inst.data.index)
        assert self.testInst.index[0] == self.rawInst.index[0]
        assert self.testInst.index[-1] == self.rawInst.index[-1]
        assert len(self.rawInst.data) == len(self.testInst.data)



#------------------------------------------------------------------------------
#
# Repeat tests above with xarray data
#
#------------------------------------------------------------------------------

class TestDataPaddingbyFileXarray():
    def setup(self):
        re_load(pysat.instruments.pysat_testing)
        """Runs before every method to create a clean testing setup."""
        self.testInst = pysat.Instrument('pysat', 'testing_xarray',
                                         clean_level='clean',
                                         pad={'minutes': 5},
                                         update_files=True)
        self.testInst.bounds = ('2008-01-01.nofile', '2010-12-31.nofile')

        self.rawInst = pysat.Instrument('pysat', 'testing_xarray',
                                        clean_level='clean',
                                        update_files=True)
        self.rawInst.bounds = self.testInst.bounds

    def teardown(self):
        """Runs after every method to clean up previous testing."""
        del self.testInst
        del self.rawInst


class TestOffsetRightFileDataPaddingBasics(TestDataPaddingbyFile):
    def setup(self):
        re_load(pysat.instruments.pysat_testing)
        """Runs before every method to create a clean testing setup."""
        self.testInst = pysat.Instrument('pysat', 'testing',
                                         clean_level='clean',
                                         update_files=True,
                                         sim_multi_file_right=True,
                                         pad={'minutes': 5})
        self.rawInst = pysat.Instrument('pysat', 'testing', '',
                                        clean_level='clean',
                                        update_files=True,
                                        sim_multi_file_right=True)
        self.testInst.bounds = ('2008-01-01.nofile', '2010-12-31.nofile')
        self.rawInst.bounds = self.testInst.bounds


class TestOffsetRightFileDataPaddingBasicsXarray(TestDataPaddingbyFile):
    def setup(self):
        re_load(pysat.instruments.pysat_testing)
        """Runs before every method to create a clean testing setup."""
        self.testInst = pysat.Instrument('pysat', 'testing_xarray',
                                         clean_level='clean',
                                         update_files=True,
                                         sim_multi_file_right=True,
                                         pad={'minutes': 5})
        self.rawInst = pysat.Instrument('pysat', 'testing_xarray',
                                        clean_level='clean',
                                        update_files=True,
                                        sim_multi_file_right=True)
        self.testInst.bounds = ('2008-01-01.nofile', '2010-12-31.nofile')
        self.rawInst.bounds = self.testInst.bounds


class TestOffsetLeftFileDataPaddingBasics(TestDataPaddingbyFile):
    def setup(self):
        re_load(pysat.instruments.pysat_testing)
        """Runs before every method to create a clean testing setup."""
        self.testInst = pysat.Instrument('pysat', 'testing',
                                         clean_level='clean',
                                         update_files=True,
                                         sim_multi_file_left=True,
                                         pad={'minutes': 5})
        self.rawInst = pysat.Instrument('pysat', 'testing',
                                        clean_level='clean',
                                        update_files=True,
                                        sim_multi_file_left=True)
        self.testInst.bounds = ('2008-01-01.nofile', '2010-12-31.nofile')
        self.rawInst.bounds = self.testInst.bounds


class TestDataPadding():
    def setup(self):
        re_load(pysat.instruments.pysat_testing)
        """Runs before every method to create a clean testing setup."""
        self.testInst = pysat.Instrument('pysat', 'testing',
                                         clean_level='clean',
                                         pad={'minutes': 5},
                                         update_files=True)

    def teardown(self):
        """Runs after every method to clean up previous testing."""
        del self.testInst

    def test_data_padding(self):
        self.testInst.load(2009, 2, verifyPad=True)
        assert ((self.testInst.index[0] ==
                 self.testInst.date - pds.DateOffset(minutes=5)) &
                (self.testInst.index[-1] == self.testInst.date +
                 pds.DateOffset(hours=23, minutes=59, seconds=59) +
                 pds.DateOffset(minutes=5)))

    def test_yrdoy_data_padding_missing_days(self):
        self.testInst.load(2008, 1)
        # test load
        self.testInst.load(2008, 0)
        # reset buffer data
        self.testInst.load(2008, -5)
        # test load, prev day empty, current and next has data
        self.testInst.load(2008, 1)
        # reset
        self.testInst.load(2008, -4)
        # etc
        self.testInst.load(2008, 2)
        self.testInst.load(2008, -3)
        self.testInst.load(2008, 3)
        # switch to missing data on the right
        self.testInst.load(2010, 365)
        self.testInst.load(2010, 360)
        self.testInst.load(2010, 366)
        self.testInst.load(2010, 360)
        self.testInst.load(2010, 367)
        assert True

    def test_data_padding_next(self):
        self.testInst.load(2009, 2, verifyPad=True)
        self.testInst.next(verifyPad=True)
        assert ((self.testInst.index[0] == self.testInst.date -
                 pds.DateOffset(minutes=5)) &
                (self.testInst.index[-1] == self.testInst.date +
                 pds.DateOffset(hours=23, minutes=59, seconds=59) +
                 pds.DateOffset(minutes=5)))

    def test_data_padding_multi_next(self):
        """This also tests that _prev_data and _next_data cacheing"""
        self.testInst.load(2009, 2)
        self.testInst.next()
        self.testInst.next(verifyPad=True)
        assert ((self.testInst.index[0] == self.testInst.date -
                 pds.DateOffset(minutes=5)) &
                (self.testInst.index[-1] == self.testInst.date +
                 pds.DateOffset(hours=23, minutes=59, seconds=59) +
                 pds.DateOffset(minutes=5)))

    def test_data_padding_prev(self):
        self.testInst.load(2009, 2, verifyPad=True)
        self.testInst.prev(verifyPad=True)
        print(self.testInst.index)
        assert ((self.testInst.index[0] == self.testInst.date -
                 pds.DateOffset(minutes=5)) &
                (self.testInst.index[-1] == self.testInst.date +
                 pds.DateOffset(hours=23, minutes=59, seconds=59) +
                 pds.DateOffset(minutes=5)))

    def test_data_padding_multi_prev(self):
        """This also tests that _prev_data and _next_data cacheing"""
        self.testInst.load(2009, 10)
        self.testInst.prev()
        self.testInst.prev(verifyPad=True)
        assert ((self.testInst.index[0] == self.testInst.date -
                 pds.DateOffset(minutes=5)) &
                (self.testInst.index[-1] == self.testInst.date +
                 pds.DateOffset(hours=23, minutes=59, seconds=59) +
                 pds.DateOffset(minutes=5)))

    def test_data_padding_jump(self):
        self.testInst.load(2009, 2, verifyPad=True)
        self.testInst.load(2009, 11, verifyPad=True)
        assert ((self.testInst.index[0] ==
                 self.testInst.date - pds.DateOffset(minutes=5)) &
                (self.testInst.index[-1] ==
                 self.testInst.date
                 + pds.DateOffset(hours=23, minutes=59, seconds=59)
                 + pds.DateOffset(minutes=5)))

    def test_data_padding_uniqueness(self):
        self.testInst.load(2009, 1, verifyPad=True)
        assert (self.testInst.index.is_unique)

    def test_data_padding_all_samples_present(self):
        self.testInst.load(2009, 1, verifyPad=True)
        test_index = pds.date_range(self.testInst.index[0],
                                    self.testInst.index[-1], freq='S')
        assert (np.all(self.testInst.index == test_index))

    def test_data_padding_removal(self):
        self.testInst.load(2009, 1)
        # print(self.testInst.index)
        assert (self.testInst.index[0] == self.testInst.date) & \
               (self.testInst.index[-1] == self.testInst.date +
                pds.DateOffset(hour=23, minutes=59, seconds=59))


class TestDataPaddingXarray(TestDataPadding):
    def setup(self):
        re_load(pysat.instruments.pysat_testing)
        """Runs before every method to create a clean testing setup."""
        self.testInst = pysat.Instrument('pysat', 'testing_xarray',
                                         clean_level='clean',
                                         pad={'minutes': 5},
                                         update_files=True)


class TestMultiFileRightDataPaddingBasics(TestDataPadding):
    def setup(self):
        re_load(pysat.instruments.pysat_testing)
        """Runs before every method to create a clean testing setup."""
        self.testInst = pysat.Instrument('pysat', 'testing',
                                         clean_level='clean',
                                         update_files=True,
                                         sim_multi_file_right=True,
                                         pad={'minutes': 5},
                                         multi_file_day=True)

    def teardown(self):
        """Runs after every method to clean up previous testing."""
        del self.testInst


class TestMultiFileRightDataPaddingBasicsXarray(TestDataPadding):
    def setup(self):
        re_load(pysat.instruments.pysat_testing)
        """Runs before every method to create a clean testing setup."""
        self.testInst = pysat.Instrument('pysat', 'testing_xarray',
                                         clean_level='clean',
                                         update_files=True,
                                         sim_multi_file_right=True,
                                         pad={'minutes': 5},
                                         multi_file_day=True)

    def teardown(self):
        """Runs after every method to clean up previous testing."""
        del self.testInst


class TestMultiFileLeftDataPaddingBasics(TestDataPadding):
    def setup(self):
        re_load(pysat.instruments.pysat_testing)
        """Runs before every method to create a clean testing setup."""
        self.testInst = pysat.Instrument('pysat', 'testing',
                                         clean_level='clean',
                                         update_files=True,
                                         sim_multi_file_left=True,
                                         pad={'minutes': 5},
                                         multi_file_day=True)

    def teardown(self):
        """Runs after every method to clean up previous testing."""
        del self.testInst


class TestMultiFileLeftDataPaddingBasicsXarray(TestDataPadding):
    def setup(self):
        re_load(pysat.instruments.pysat_testing)
        """Runs before every method to create a clean testing setup."""
        self.testInst = pysat.Instrument('pysat', 'testing_xarray',
                                         clean_level='clean',
                                         update_files=True,
                                         sim_multi_file_left=True,
                                         pad={'minutes': 5},
                                         multi_file_day=True)

    def teardown(self):
        """Runs after every method to clean up previous testing."""
        del self.testInst<|MERGE_RESOLUTION|>--- conflicted
+++ resolved
@@ -33,18 +33,11 @@
         """Runs after every method to clean up previous testing."""
         del self.testInst
 
-<<<<<<< HEAD
     #------------------------------------------------------------------------------
     #
     # Test basic loads, by date, filename, file id, as well as prev/next
     #
     #------------------------------------------------------------------------------
-
-=======
-###########################
-    # basic loading tests, by date, filename, file id
-    # and checks for .next and .prev data loading
->>>>>>> 1e384677
     def test_basic_instrument_load(self):
         """Test if the correct day is being loaded (checking object date and
         data)."""
@@ -152,9 +145,10 @@
         # print(self.testInst.date)
         self.testInst.prev()
         test_date = self.testInst.index[0]
-<<<<<<< HEAD
-        test_date = pysat.datetime(test_date.year, test_date.month, test_date.day)
-        assert (test_date == pds.datetime(2009,1,3))  & (test_date == self.testInst.date)
+        test_date = pysat.datetime(test_date.year, test_date.month, 
+                                   test_date.day)
+        assert (test_date == pds.datetime(2009,1,3))  & \
+               (test_date == self.testInst.date)
         
         
     #------------------------------------------------------------------------------
@@ -162,15 +156,6 @@
     # Test date helpers
     #
     #------------------------------------------------------------------------------
-=======
-        test_date = pysat.datetime(test_date.year, test_date.month,
-                                   test_date.day)
-        assert (test_date == pds.datetime(2009, 1, 3)) & \
-            (test_date == self.testInst.date)
-
-    ############################
-    # test basic date helpers
->>>>>>> 1e384677
     def test_today_yesterday_and_tomorrow(self):
         now = pysat.datetime.now()
         today = pysat.datetime(now.year, now.month, now.day)
@@ -257,7 +242,6 @@
         print(self.testInst)
         assert True
 
-<<<<<<< HEAD
     #------------------------------------------------------------------------------
     #
     # test instrument initialization functions
@@ -265,15 +249,7 @@
     #------------------------------------------------------------------------------                      
     def test_instrument_init(self):
         """Test if init function supplied by instrument can modify object"""
-        assert self.testInst.new_thing==True
-=======
-# testing init functions
-
-# need to check with default1!!!!!
-    def test_instrument_init(self):
-        """Test if init function supplied by instrument can modify object"""
-        assert self.testInst.new_thing is True
->>>>>>> 1e384677
+        assert self.testInst.new_thing
 
     def test_custom_instrument_load(self):
         """
@@ -310,16 +286,11 @@
                                   clean_level='clean')
         testIn.load(2009, 1)
 
-<<<<<<< HEAD
     #------------------------------------------------------------------------------
     #
     # Test basis data access features, both getting and setting data
     #
     #------------------------------------------------------------------------------
-=======
-###################
-    # test data setting features
->>>>>>> 1e384677
     def test_basic_data_access_by_name(self):
         self.testInst.load(2009, 1)
         assert np.all(self.testInst['uts'] == self.testInst.data['uts'])
@@ -346,18 +317,11 @@
                       self.testInst.data['uts'].values[idx])
 
     def test_data_access_by_datetime_and_name(self):
-<<<<<<< HEAD
-        self.testInst.load(2009,1)
-        assert np.all(self.testInst[pysat.datetime(2009,1,1,0,0,0),'uts'] == 
-                      self.testInst.data['uts'].values[0])
-       
-=======
         self.testInst.load(2009, 1)
         ind = pysat.datetime(2009, 1, 1, 0, 0, 0)
         assert np.all(self.testInst[ind, 'uts'] ==
                       self.testInst.data['uts'].values[0])
 
->>>>>>> 1e384677
     def test_data_access_by_datetime_slicing_and_name(self):
         self.testInst.load(2009, 1)
         start = pysat.datetime(2009, 1, 1, 0, 0, 0)
@@ -496,7 +460,6 @@
             assert len(a) == 5
         else:
             assert a.sizes['time'] == 5
-<<<<<<< HEAD
                     
                                                             
     #------------------------------------------------------------------------------
@@ -504,10 +467,6 @@
     # Test iteration behaviors
     #
     #------------------------------------------------------------------------------
-=======
-
-# check iteration behavior
->>>>>>> 1e384677
     @raises(StopIteration)
     def test_left_bounds_with_prev(self):
         """Test if passing bounds raises StopIteration."""
@@ -523,9 +482,7 @@
         # load last data
         self.testInst.prev()
         # move on to future data that doesn't exist
-        self.testInst.next()
-<<<<<<< HEAD
-        # self.testInst.next()        
+        self.testInst.next()       
 
     def test_set_bounds_with_frequency(self):
         start = pysat.datetime(2009,1,1)
@@ -538,33 +495,29 @@
     def test_set_bounds_too_few(self):
         start = pysat.datetime(2009,1,1)
         self.testInst.bounds = [start]
-=======
-        # self.testInst.next()
->>>>>>> 1e384677
 
     def test_set_bounds_by_date(self):
         start = pysat.datetime(2009, 1, 1)
         stop = pysat.datetime(2009, 1, 15)
         self.testInst.bounds = (start, stop)
-<<<<<<< HEAD
-        assert np.all(self.testInst._iter_list == pds.date_range(start, 
-                                                                 stop).tolist())
+        assert np.all(self.testInst._iter_list == 
+                      pds.date_range(start, stop).tolist())
 
     def test_set_bounds_by_default(self):
         start = self.testInst.files.start_date
         stop = self.testInst.files.stop_date
         self.testInst.bounds = (None, None)
-        assert np.all(self.testInst._iter_list == pds.date_range(start, 
-                                                                 stop).tolist())
+        assert np.all(self.testInst._iter_list == 
+                      pds.date_range(start, stop).tolist())
         self.testInst.bounds = None
-        assert np.all(self.testInst._iter_list == pds.date_range(start, 
-                                                                 stop).tolist())
+        assert np.all(self.testInst._iter_list == 
+                      pds.date_range(start, stop).tolist())
         self.testInst.bounds = (start, None)
-        assert np.all(self.testInst._iter_list == pds.date_range(start, 
-                                                                 stop).tolist())
+        assert np.all(self.testInst._iter_list == 
+                      pds.date_range(start, stop).tolist())
         self.testInst.bounds = (None, stop)
-        assert np.all(self.testInst._iter_list == pds.date_range(start, 
-                                                                 stop).tolist())
+        assert np.all(self.testInst._iter_list == 
+                      pds.date_range(start, stop).tolist())
 
     def test_set_bounds_by_date_extra_time(self):
         start = pysat.datetime(2009,1,1,1,10)
@@ -572,11 +525,8 @@
         self.testInst.bounds = (start, stop)
         start = self.testInst._filter_datetime_input(start)
         stop = self.testInst._filter_datetime_input(stop)
-        assert np.all(self.testInst._iter_list == pds.date_range(start, stop).tolist())
-=======
-        assert np.all(self.testInst._iter_list ==
+        assert np.all(self.testInst._iter_list == 
                       pds.date_range(start, stop).tolist())
->>>>>>> 1e384677
 
     def test_iterate_over_bounds_set_by_date(self):
         start = pysat.datetime(2009, 1, 1)
@@ -587,17 +537,11 @@
             dates.append(inst.date)
         out = pds.date_range(start, stop).tolist()
         assert np.all(dates == out)
-<<<<<<< HEAD
+
         
     def test_iterate_over_bounds_set_by_date2(self):
         start = pysat.datetime(2008,1,1)
         stop = pysat.datetime(2010,12,31)
-=======
-
-    def test_iterate_over_default_bounds(self):
-        start = pysat.datetime(2008, 1, 1)
-        stop = pysat.datetime(2010, 12, 31)
->>>>>>> 1e384677
         self.testInst.bounds = (start, stop)
         dates = []
         for inst in self.testInst:
@@ -605,7 +549,6 @@
         out = pds.date_range(start, stop).tolist()
         assert np.all(dates == out)
 
-<<<<<<< HEAD
     def test_iterate_over_default_bounds(self):
         start = self.testInst.files.start_date
         stop = self.testInst.files.stop_date
@@ -615,9 +558,7 @@
             dates.append(inst.date)            
         out = pds.date_range(start, stop).tolist()
         assert np.all(dates == out)
-        
-=======
->>>>>>> 1e384677
+
     def test_set_bounds_by_date_season(self):
         start = [pysat.datetime(2009, 1, 1), pysat.datetime(2009, 2, 1)]
         stop = [pysat.datetime(2009, 1, 15), pysat.datetime(2009, 2, 15)]
@@ -753,16 +694,11 @@
         temp = pysat.Instrument(inst_module=Dummy)
 
 
-<<<<<<< HEAD
-
 #------------------------------------------------------------------------------
 #
 # Repeat tests above with xarray data
 #
 #------------------------------------------------------------------------------
-
-=======
->>>>>>> 1e384677
 class TestBasicsXarray(TestBasics):
     def setup(self):
         re_load(pysat.instruments.pysat_testing)
@@ -776,7 +712,6 @@
         """Runs after every method to clean up previous testing."""
         del self.testInst
 
-<<<<<<< HEAD
 #------------------------------------------------------------------------------
 #
 # Repeat TestBasics above with shifted file dates
@@ -852,9 +787,6 @@
 # Test data padding, loading by file
 #
 #------------------------------------------------------------------------------
-=======
->>>>>>> 1e384677
-
 class TestDataPaddingbyFile():
     def setup(self):
         re_load(pysat.instruments.pysat_testing)
