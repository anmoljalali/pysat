--- conflicted
+++ resolved
@@ -6,15 +6,10 @@
 is contained within a subpackage of this set.
 """
 
-<<<<<<< HEAD
-__all__ = ['champ_star', 'cnofs_ivm', 'cnofs_plp', 'cnofs_vefi',
-           'cosmic_gps', 'demeter_iap', 'dmsp_ivm',
-           'gold_day', 'gold_limb', 'gold_night', 'gold_occ',
-=======
 __all__ = ['champ_star', 'cnofs_ivm', 'cnofs_plp', 'cnofs_vefi', 'cosmic_gps',
            'de2_lang', 'de2_nacs', 'de2_rpa', 'de2_wats',
            'demeter_iap', 'dmsp_ivm',
->>>>>>> 7465bf1d
+           'gold_day', 'gold_limb', 'gold_night', 'gold_occ',
            'icon_ivm', 'icon_euv', 'icon_fuv', 'icon_mighti',
            'iss_fpmu',  'jro_isr', 'omni_hro', 'rocsat1_ivm',
            'sport_ivm', 'superdarn_grdex', 'supermag_magnetometer',
