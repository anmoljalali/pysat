--- conflicted
+++ resolved
@@ -20,17 +20,10 @@
     columns. Name mangling is used to group data, first column
     is 'name', last column is 'name_end'. In between numbers are
     appended 'name_1', 'name_2', etc. All data for a given 2D array
-<<<<<<< HEAD
-    may be accessed via, data.loc[:,'item':'item_end']
-    If False, then 2D data is stored as a series of DataFrames,
-    indexed by Epoch. data.loc[0, 'item']
-    
-=======
     may be accessed via, data.ix[:,'item':'item_end']
     If False, then 2D data is stored as a series of DataFrames,
     indexed by Epoch. data.ix[0, 'item']
 
->>>>>>> 551f994d
 Note
 ----
 - no tag required
@@ -59,11 +52,7 @@
 # support list files routine
 # use the default CDAWeb method
 fname = 'timed_l3a_see_{year:04d}{month:02d}{day:02d}_v01.cdf'
-<<<<<<< HEAD
-supported_tags = {'':{'':fname}}
-=======
 supported_tags = {'': {'': fname}}
->>>>>>> 551f994d
 list_files = functools.partial(cdw.list_files,
                                supported_tags=supported_tags,
                                fake_daily_files_from_monthly=True)
