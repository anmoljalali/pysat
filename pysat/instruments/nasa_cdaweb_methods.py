--- conflicted
+++ resolved
@@ -60,13 +60,8 @@
         list_files = functools.partial(nasa_cdaweb_methods.list_files,
                                        supported_tags=supported_tags)
 
-<<<<<<< HEAD
-        ivm_fname = 'cnofs_cindi_ivm_500ms_{year:4d}{month:02d}{day:02d}_v01.cdf'
-        supported_tags = {'':ivm_fname}
-=======
         fname = 'cnofs_cindi_ivm_500ms_{year:4d}{month:02d}{day:02d}_v01.cdf'
         supported_tags = {'':fname}
->>>>>>> 444aab11
         list_files = functools.partial(cdw.list_files,
                                        supported_tags=supported_tags)
 
@@ -82,11 +77,7 @@
                                   format_str=format_str)
 
         if (not out.empty) and fake_daily_files_from_monthly:
-<<<<<<< HEAD
             out.loc[out.index[-1] + pds.DateOffset(months=1) -
-=======
-            out.ix[out.index[-1] + pds.DateOffset(months=1) -
->>>>>>> 444aab11
                                    pds.DateOffset(days=1)] = out.iloc[-1]
             out = out.asfreq('D', 'pad')
             out = out + '_' + out.index.strftime('%Y-%m-%d')
@@ -95,11 +86,7 @@
         return out
     else:
         estr = 'A directory must be passed to the loading routine for <Instrument Code>'
-<<<<<<< HEAD
-        raise ValueError (estr)
-=======
         raise ValueError(estr)
->>>>>>> 444aab11
 
 def load(fnames, tag=None, sat_id=None,
          fake_daily_files_from_monthly=False,
@@ -169,25 +156,17 @@
                 # convert data to pysat format
                 data, meta = cdf.to_pysat(flatten_twod=flatten_twod)
                 # select data from monthly
-<<<<<<< HEAD
-                data = data.loc[date:date+pds.DateOffset(days=1) - pds.DateOffset(microseconds=1),:]
-=======
-                data = data.ix[date:date+pds.DateOffset(days=1) - pds.DateOffset(microseconds=1),:]
->>>>>>> 444aab11
+                data = data.loc[date:date+pds.DateOffset(days=1)
+                                - pds.DateOffset(microseconds=1), :]
                 return data, meta
         else:
             # basic data return
             with pysatCDF.CDF(fnames[0]) as cdf:
                 return cdf.to_pysat(flatten_twod=flatten_twod)
 
-<<<<<<< HEAD
-def download(supported_tags, date_array, tag, sat_id,
-             ftp_site='cdaweb.gsfc.nasa.gov',
-=======
 
 def download(supported_tags, date_array, tag, sat_id,
              remote_site='https://cdaweb.gsfc.nasa.gov',
->>>>>>> 444aab11
              data_path=None, user=None, password=None,
              fake_daily_files_from_monthly=False):
     """Routine to download NASA CDAWeb CDF data.
@@ -220,11 +199,7 @@
         User password to be passed along to resource with relevant data.
         (default=None)
     fake_daily_files_from_monthly : bool
-<<<<<<< HEAD
-        Some CDAWeb instrument data files are stored by month.This flag,
-=======
         Some CDAWeb instrument data files are stored by month. This flag,
->>>>>>> 444aab11
         when true, accomodates this reality with user feedback on a monthly
         time frame.
 
@@ -241,15 +216,9 @@
         rn = '{year:4d}/cnofs_vefi_bfield_1sec_{year:4d}{month:02d}{day:02d}_v05.cdf'
         ln = 'cnofs_vefi_bfield_1sec_{year:4d}{month:02d}{day:02d}_v05.cdf'
         dc_b_tag = {'dir':'/pub/data/cnofs/vefi/bfield_1sec',
-<<<<<<< HEAD
-                    'remote_fname':rn,
-                    'local_fname':ln}
-        supported_tags = {'dc_b':dc_b_tag}
-=======
                     'remote_fname': rn,
                     'local_fname': ln}
         supported_tags = {'dc_b': dc_b_tag}
->>>>>>> 444aab11
 
         download = functools.partial(nasa_cdaweb_methods.download,
                                      supported_tags=supported_tags)
@@ -259,57 +228,31 @@
     import os
     import requests
 
-<<<<<<< HEAD
-    # connect to CDAWeb default port
-    ftp = ftplib.FTP(ftp_site)
-    # user anonymous, passwd anonymous@
-    ftp.login()
-
-=======
->>>>>>> 444aab11
     try:
         inst_dict = supported_tags[sat_id][tag]
     except KeyError:
         raise ValueError('Tag name unknown.')
 
     # path to relevant file on CDAWeb
-<<<<<<< HEAD
-    ftp.cwd(ftp_dict['dir'])
-
-    # naming scheme for files on the CDAWeb server
-    remote_fname = ftp_dict['remote_fname']
-=======
     remote_url = remote_site + inst_dict['dir']
 
     # naming scheme for files on the CDAWeb server
     remote_fname = inst_dict['remote_fname']
->>>>>>> 444aab11
 
     # naming scheme for local files, should be closely related
     # to CDAWeb scheme, though directory structures may be reduced
     # if desired
-<<<<<<< HEAD
-    local_fname = ftp_dict['local_fname']
-=======
     local_fname = inst_dict['local_fname']
->>>>>>> 444aab11
 
     for date in date_array:
         # format files for specific dates and download location
         formatted_remote_fname = remote_fname.format(year=date.year,
-<<<<<<< HEAD
-                        month=date.month, day=date.day)
-        formatted_local_fname = local_fname.format(year=date.year,
-                        month=date.month, day=date.day)
-        saved_local_fname = os.path.join(data_path,formatted_local_fname)
-=======
                                                      month=date.month,
                                                      day=date.day)
         formatted_local_fname = local_fname.format(year=date.year,
                                                    month=date.month,
                                                    day=date.day)
         saved_local_fname = os.path.join(data_path, formatted_local_fname)
->>>>>>> 444aab11
 
         # perform download
         try:
@@ -321,15 +264,6 @@
                 open(saved_local_fname, 'wb').write(r.content)
                 print('Finished.')
             else:
-<<<<<<< HEAD
-                os.remove(saved_local_fname)
-                print('File not available for '+ date.strftime('%x'))
-    ftp.close()
-
-
-def list_remote_files(tag, sat_id,
-                      ftp_site='cdaweb.gsfc.nasa.gov',
-=======
                 print('File not available for ' + date.strftime('%x'))
         except requests.exceptions.RequestException as exception:
             print('File not available for ' + date.strftime('%x'))
@@ -337,7 +271,6 @@
 
 def list_remote_files(tag, sat_id,
                       remote_site='https://cdaweb.gsfc.nasa.gov',
->>>>>>> 444aab11
                       supported_tags=None,
                       user=None, password=None,
                       fake_daily_files_from_monthly=False,
@@ -370,11 +303,7 @@
         User password to be passed along to resource with relevant data.
         (default=None)
     fake_daily_files_from_monthly : bool
-<<<<<<< HEAD
-        Some CDAWeb instrument data files are stored by month.This flag,
-=======
         Some CDAWeb instrument data files are stored by month. This flag,
->>>>>>> 444aab11
         when true, accomodates this reality with user feedback on a monthly
         time frame.
     two_digit_year_break : int
@@ -394,21 +323,12 @@
     ::
 
         fname = 'cnofs_vefi_bfield_1sec_{year:04d}{month:02d}{day:02d}_v05.cdf'
-<<<<<<< HEAD
-        supported_tags = {'dc_b':fname}
-        list_files = functools.partial(nasa_cdaweb_methods.list_files,
-                                       supported_tags=supported_tags)
-
-        ivm_fname = 'cnofs_cindi_ivm_500ms_{year:4d}{month:02d}{day:02d}_v01.cdf'
-        supported_tags = {'':ivm_fname}
-=======
         supported_tags = {'dc_b': fname}
         list_files = functools.partial(nasa_cdaweb_methods.list_files,
                                        supported_tags=supported_tags)
 
         fname = 'cnofs_cindi_ivm_500ms_{year:4d}{month:02d}{day:02d}_v01.cdf'
         supported_tags = {'': fname}
->>>>>>> 444aab11
         list_files = functools.partial(cdw.list_files,
                                        supported_tags=supported_tags)
 
@@ -418,32 +338,16 @@
     import requests
     from bs4 import BeautifulSoup
 
-<<<<<<< HEAD
-    # connect to CDAWeb default port
-    ftp = ftplib.FTP(ftp_site)
-    # user anonymous, passwd anonymous@
-    ftp.login()
-
-=======
->>>>>>> 444aab11
     try:
         inst_dict = supported_tags[sat_id][tag]
     except KeyError:
         raise ValueError('Tag name unknown.')
 
     # path to relevant file on CDAWeb
-<<<<<<< HEAD
-    ftp.cwd(ftp_dict['dir'])
-
-    # naming scheme for files on the CDAWeb server
-    format_str = ftp_dict['remote_fname']
-    # started from https://stackoverflow.com/questions/111954/using-pythons-ftplib-to-get-a-directory-listing-portably
-=======
     remote_url = remote_site + inst_dict['dir']
 
     # naming scheme for files on the CDAWeb server
     format_str = inst_dict['remote_fname']
->>>>>>> 444aab11
 
     # get a listing of all files
     # determine if we need to walk directories
@@ -464,11 +368,7 @@
         # no extra directories
         dirs = ['']
     else:
-<<<<<<< HEAD
-        raise ValueError('Only travereses one extra level of directory.')
-=======
         raise ValueError('Only traverses one extra level of directory.')
->>>>>>> 444aab11
 
     full_files = []
     for direct in dirs:
