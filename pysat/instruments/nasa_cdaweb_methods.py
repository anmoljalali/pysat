--- conflicted
+++ resolved
@@ -439,22 +439,6 @@
         subdirs = dir_split[0].split('/')
         # only keep file portion of format
         format_str = dir_split[-1]
-<<<<<<< HEAD
-    elif len(dir_split) == 2:
-        # no extra directories
-        dirs = ['']
-    elif (len(dir_split) == 3) & (len(dir_split[0]) != 0):
-        links = soup.find_all('a', href=True)
-        dirs = []
-        for link in links:
-            if link['href'].count('/') == 1:
-                sub_path = remote_url + '/' + link['href']
-                sub_soup = BeautifulSoup(requests.get(sub_path).content, "lxml")
-                sub_links = sub_soup.find_all('a', href=True)
-                for slink in sub_links:
-                    if link['href'].count('/') == 1:
-                        dirs.append(link['href']+'/'+slink['href'])
-=======
         n_layers = len(subdirs)
         # Check for formatted subdirectories if user input is specified
         for subdir in subdirs:
@@ -486,7 +470,6 @@
         warnings.warn(' '.join(('Current implementation only goes down one',
                                 'level of subdirectories.  Try specifying',
                                 'a year for more accurate results.')))
->>>>>>> 7d1e2828
     else:
         n_loops = n_layers + 1
     full_files = []
