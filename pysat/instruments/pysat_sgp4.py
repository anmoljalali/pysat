# -*- coding: utf-8 -*-
"""
Produces fake instrument data for testing.
"""
from __future__ import print_function
from __future__ import absolute_import

# basestring abstract type is removed in Python 3 and is replaced by str
# python 2/3 compatibility
try:
    basestring
except NameError:
    basestring = str

import pandas as pds
import numpy as np
import pysat
import pysat.models

# pysat required parameters
platform = 'pysat'
name = 'sgp4'
# dictionary of data 'tags' and corresponding description
tags = {'':'Satellite simulation data set'}
# dictionary of satellite IDs, list of corresponding tags
sat_ids = {'':['']}
test_dates = {'':{'':pysat.datetime(2009,1,1)}}

        
def init(self):
    """
    Adds more data about the satellite.
    
    """
    
    self.custom.add(pysat.models.add_quasi_dipole_coordinates, 'modify')
    self.custom.add(calculate_ecef_velocity, 'modify')
    self.custom.add(sc_look_vectors, 'modify')
    self.custom.add(pysat.models.add_iri_thermal_plasma, 'modify')
    self.custom.add(pysat.models.add_hwm_winds_and_ecef_vectors, 'modify')
                
<<<<<<< HEAD
def load(fnames, tag=None, sat_id=None, obs_long=0., obs_lat=0., obs_alt=0.):
    """
    Returns data and metadata in the format required by pysat. Finds position
    of satellite in both ECI and ECEF co-ordinates.
    
    Parameters
    ----------
    fnames : list-like collection
        File name that contains date in its name. 
             
    tag : string
        Identifies a particular subset of satellite data
    
    sat_id : string
        Satellite ID
        
    obs_long: float
        Longitude of the observer on the earth's surface
    
    obs_lat: float
        Latitude of the observer on the earth's surface
        
    obs_alt: float
        Altitude of the observer on the earth's surface
=======
def load(fnames, tag=None, sat_id=None, obs_long=0., obs_lat=0., obs_alt=0., 
         TLE1=None, TLE2=None):
>>>>>>> 9b8b6c62
        
        
    """            
    import sgp4
    # wgs72 is the most commonly used gravity model in satellite tracking community
    from sgp4.earth_gravity import wgs72
    from sgp4.io import twoline2rv
    import ephem
    import pysat.coords

<<<<<<< HEAD
    # lines define something
    '''
    line1 = ('1 00005U 58002B   00179.78495062  '
            '.00000023  00000-0  28098-4 0  4753')
    line2 = ('2 00005  34.2682 348.7242 1859667 '
            '331.7664  19.3264 10.82419157413667')
    '''
    # lines encode list of orbital elements of an Earth-orbiting object 
    # for a given point in time        
    line1 = ('1 25544U 98067A   18135.61844383  .00002728  00000-0  48567-4 0  9998')
    line2 = ('2 25544  51.6402 181.0633 0004018  88.8954  22.2246 15.54059185113452')

    # Finds postition and velocity of satellite in ECI co-ordinate. 
    # Returns satellite position in km from the center of earth
    # and velocity in km/s
=======
    # TLEs (Two Line Elements for ISS)   
    # format of TLEs is fixed and available from wikipedia... 
    line1 = ('1 25544U 98067A   18135.61844383  .00002728  00000-0  48567-4 0  9998')
    line2 = ('2 25544  51.6402 181.0633 0004018  88.8954  22.2246 15.54059185113452')
    # use ISS defaults if not provided by user
    if TLE1 is not None:
        line1 = TLE1
    if TLE2 is not None:
        line2 = TLE2

>>>>>>> 9b8b6c62
    satellite = twoline2rv(line1, line2, wgs72)

    # grab date from filename
    parts = fnames[0].split('/')
    yr = int('20'+parts[-1][0:2])
    month = int(parts[-3])
    day = int(parts[-2])
    date = pysat.datetime(yr, month, day)
    
    # create timing at 1 Hz (for 1 day)
    times = pds.date_range(start=date, end=date+pds.DateOffset(seconds=86399), freq='1S')
    
    # create list to hold satellite position, velocity
    position = []
    velocity = []
    for time in times:
        # orbit propagator - to compute x,y,z position and velocity
        pos, vel = satellite.propagate(time.year, time.month, time.day, 
                                       time.hour, time.minute, time.second)
        # print (pos)
        position.extend(pos)
        velocity.extend(vel)
        

    data = pysat.DataFrame({'position_eci_x': position[::3], 
                            'position_eci_y': position[1::3], 
                            'position_eci_z': position[2::3],
                            'velocity_eci_x': velocity[::3], 
                            'velocity_eci_y': velocity[1::3], 
                            'velocity_eci_z': velocity[2::3]}, 
                            index=times)
    data.index.name = 'Epoch'
    
    # add position and velocity in ECEF
    # add call for GEI/ECEF translation here
    # instead, since available, I'll use an orbit predictor from another
    # package that outputs in ECEF
    # it also supports ground station calculations
    
    # the observer's (ground station) position on the Earth surface
    site = ephem.Observer()
    site.lon = str(obs_long)   # +E -104.77 here
    site.lat = str(obs_lat)   # +N 38.95   here
    site.elevation = obs_alt # meters    0 here
    #epoch = time.time()
    
    # The first parameter in readtle() is the satellite name
    sat = ephem.readtle('pysat' , line1, line2)
    sat_az_angle = [] # azimuth of satellite from ground station
    sat_el_angle = []
    sat_slant_range = []
    ecef_x = []
    ecef_y = []
    ecef_z = []
    sublat = []
    sublong = []
    satelev = []
    for time in times:
        site.date = time
        sat.compute(site)
    
        sat_az_angle.append(ephem.degrees(sat.az))
        sat_el_angle.append(ephem.degrees(sat.alt))
        
        # satellite location 
        # total distance away
        sat_slant_range.append(sat.range)
        # sub latitude point
        sublat.append(np.degrees(sat.sublat))
        # sublongitude point
        sublong.append(np.degrees(sat.sublong))
        # elevation of sat in m, stored as km
        satelev.append(sat.elevation/1000.)
        # get ECEF position of satellite
        x, y, z = pysat.coords.geodetic_to_ecef(sublat[-1], sublong[-1], satelev[-1])
        
        # x, y, z = aer2ecef(sat_az_angle[-1], sat_el_angle[-1], sat_slant_range[-1],
        #                     obs_lat, obs_long, obs_alt)
        ecef_x.append(x)
        ecef_y.append(y)
        ecef_z.append(z)
        
    data['glong'] = sublong
    data['glat'] = sublat
    data['alt'] = satelev
    data['position_ecef_x'] = ecef_x
    data['position_ecef_y'] = ecef_y
    data['position_ecef_z'] = ecef_z
    data['obs_sat_az_angle'] = sat_az_angle
    data['obs_sat_el_angle'] = sat_el_angle
    data['obs_sat_slant_range'] = sat_slant_range
    
    return data, meta.copy()


def list_files(tag=None, sat_id=None, data_path=None, format_str=None):
    """Produce a fake list of files spanning a year"""
    
    index = pds.date_range(pysat.datetime(2017,12,1), pysat.datetime(2018,12,1)) 
    # file list is effectively just the date in string format - '%D' works only in Mac. '%x' workins in both Windows and Mac
    #names = [ data_path+date.strftime('%D')+'.nofile' for date in index]
    names = [ data_path+date.strftime('%x')+'.nofile' for date in index]
    return pysat.Series(names, index=index)


def download(date_array, tag, sat_id, data_path=None, user=None, password=None):
    pass


def sc_look_vectors(inst):
    
    """
     Add look direction of S/C vectors.
    """

    # ram pointing is along velocity vector
    mag = np.sqrt(inst['velocity_ecef_x']**2 + inst['velocity_ecef_y']**2 + 
                    inst['velocity_ecef_z']**2)
    inst['sc_xhat_ecef_x'] = inst['velocity_ecef_x']/mag
    inst['sc_xhat_ecef_y'] = inst['velocity_ecef_y']/mag
    inst['sc_xhat_ecef_z'] = inst['velocity_ecef_z']/mag
    
    # begin with z along Nadir (towards Earth)
    mag = np.sqrt(inst['position_ecef_x']**2 + inst['position_ecef_y']**2 + inst['position_ecef_z']**2)
    inst['sc_zhat_ecef_x'] = -inst['position_ecef_x']/mag
    inst['sc_zhat_ecef_y'] = -inst['position_ecef_y']/mag
    inst['sc_zhat_ecef_z'] = -inst['position_ecef_z']/mag
    
    
    # get y vector assuming right hand rule
    # X x Z = -Y
    # Y = Z x X      yx = ZyXz - XyZz
    inst['sc_yhat_ecef_x'] = inst['sc_zhat_ecef_y']*inst['sc_xhat_ecef_z'] - inst['sc_xhat_ecef_y']*inst['sc_zhat_ecef_z']
    # Yy = -(ZxXz - ZzXx)
    inst['sc_yhat_ecef_y'] = -(inst['sc_zhat_ecef_x']*inst['sc_xhat_ecef_z'] - inst['sc_xhat_ecef_x']*inst['sc_zhat_ecef_z'])
    # Yz = ZxXy - ZyXx
    inst['sc_yhat_ecef_z'] = inst['sc_zhat_ecef_x']*inst['sc_xhat_ecef_y'] - inst['sc_xhat_ecef_x']*inst['sc_zhat_ecef_y']
    # normalize since Xhat and Zhat from above may not be orthogonal
    mag = np.sqrt(inst['sc_yhat_ecef_x']**2 + inst['sc_yhat_ecef_y']**2 + 
                    inst['sc_yhat_ecef_z']**2)
    inst['sc_yhat_ecef_x'] = inst['sc_yhat_ecef_x']/mag
    inst['sc_yhat_ecef_y'] = inst['sc_yhat_ecef_y']/mag
    inst['sc_yhat_ecef_z'] = inst['sc_yhat_ecef_z']/mag
    
    # strictly, need to recalculate Zhat so that it is consistent with RHS
    # just created
    # Z = X x Y      Zx = XyYz - YyXz
    inst['sc_zhat_ecef_x'] = inst['sc_xhat_ecef_y']*inst['sc_yhat_ecef_z'] - inst['sc_yhat_ecef_y']*inst['sc_xhat_ecef_z']
    # Zy = -(XxYz - YzXx)
    inst['sc_zhat_ecef_y'] = -(inst['sc_xhat_ecef_x']*inst['sc_yhat_ecef_z'] - inst['sc_yhat_ecef_x']*inst['sc_xhat_ecef_z'])
    # Zz = XxYy - YxXy
    inst['sc_zhat_ecef_z'] = inst['sc_xhat_ecef_x']*inst['sc_yhat_ecef_y'] - inst['sc_yhat_ecef_x']*inst['sc_xhat_ecef_y']
    
    # Adding metadata
    inst.meta['sc_xhat_ecef_x'] = {'name':'sc_xhat_ecef_x','units':'km','long_name':'Unit s/c ram x-position vector', 'desc':'Unit s/c x-position vector in ram direction in ECEF frame'}
    inst.meta['sc_xhat_ecef_y'] = {'name':'sc_xhat_ecef_y','units':'km','long_name':'Unit s/c ram y-position vector', 'desc':'Unit s/c y-position vector in ram direction in ECEF frame'}
    inst.meta['sc_xhat_ecef_z'] = {'name':'sc_xhat_ecef_z','units':'km','long_name':'Unit s/c ram z-position vector', 'desc':'Unit s/c z-position vector in ram direction in ECEF frame'}
    
    inst.meta['sc_zhat_ecef_x'] = {'name':'sc_zhat_ecef_x','units':'km','long_name':'Unit s/c nadir x-position vector', 'desc':'Unit s/c x-position vector in nadir direction in ECEF frame'}
    inst.meta['sc_zhat_ecef_y'] = {'name':'sc_zhat_ecef_y','units':'km','long_name':'Unit s/c nadir y-position vector', 'desc':'Unit s/c y-position vector in nadir direction in ECEF frame'}
    inst.meta['sc_zhat_ecef_z'] = {'name':'sc_zhat_ecef_z','units':'km','long_name':'Unit s/c nadir z-position vector', 'desc':'Unit s/c z-position vector in nadir direction in ECEF frame'}
    
    inst.meta['sc_yhat_ecef_x'] = {'name':'sc_yhat_ecef_x','units':'km','long_name':'Unit s/c x-position vector in Y-direction', 'desc':'Unit s/c x-position vector to get attitude information in ECEF frame'}
    inst.meta['sc_yhat_ecef_y'] = {'name':'sc_yhat_ecef_y','units':'km','long_name':'Unit s/c y-position vector in Y-direction', 'desc':'Unit s/c y-position vector to get attitude information in ECEF frame'}
    inst.meta['sc_yhat_ecef_z'] = {'name':'sc_yhat_ecef_z','units':'km','long_name':'Unit s/c z-position vector in Y-direction', 'desc':'Unit s/c z-position vector to get attitude information in ECEF frame'}
    
    
    
    # normalize since Xhat and Zhat from above may not be orthogonal
    mag = np.sqrt(inst['sc_zhat_ecef_x']**2 + inst['sc_zhat_ecef_y']**2 + 
                    inst['sc_zhat_ecef_z']**2)
    # print (mag)
    idx, = np.where( (mag < .99999999) | (mag > 1.00000001))
    if len(idx) > 0:
        raise RuntimeError('Unit vector generation failure')
    
    
    

def calculate_ecef_velocity(inst):
    """
    Calculates spacecraft velocity in ECEF frame.
    """
    
    x = inst['position_ecef_x']
    vel_x = x.values[2:] - x.values[0:-2]
    vel_x /= 2.

    y = inst['position_ecef_y']
    vel_y = y.values[2:] - y.values[0:-2]
    vel_y /= 2.

    z = inst['position_ecef_z']
    vel_z = z.values[2:] - z.values[0:-2]
    vel_z /= 2.
    
    inst[1:-1, 'velocity_ecef_x'] = vel_x
    inst[1:-1, 'velocity_ecef_y'] = vel_y
    inst[1:-1, 'velocity_ecef_z'] = vel_z
    
<<<<<<< HEAD
    inst.meta['velocity_ecef_x'] = {'name':'velocity_ecef_x','units':'km/s','long_name':'Spacecraft ECEF x-velocity', 'desc':'Spacecraft x co-ordinate velocity in ECEF frame'}
    inst.meta['velocity_ecef_y'] = {'name':'velocity_ecef_y','units':'km/s','long_name':'Spacecraft ECEF y-velocity', 'desc':'Spacecraft y co-ordinate velocity in ECEF frame'}
    inst.meta['velocity_ecef_z'] = {'name':'velocity_ecef_z','units':'km/s','long_name':'Spacecraft ECEF z-velocity', 'desc':'Spacecraft z co-ordinate velocity in ECEF frame'}
    
def aer2ecef(azimuthDeg, elevationDeg, slantRange, obs_lat, obs_long, obs_alt):

    # site ecef in kilometers
    sitex, sitey, sitez = pysat.coords.geodetic_to_ecef(obs_lat, obs_long, obs_alt)
    # site ecef in meters
    sitex *= 1000.
    sitey *= 1000.
    sitez *= 1000.

    # some needed calculations
    slat = np.sin(np.radians(obs_lat))
    slon = np.sin(np.radians(obs_long))
    clat = np.cos(np.radians(obs_lat))
    clon = np.cos(np.radians(obs_long))

    azRad = np.radians(azimuthDeg)
    elRad = np.radians(elevationDeg)

    # az,el,range to sez convertion
    south  = -slantRange * np.cos(elRad) * np.cos(azRad)
    east   =  slantRange * np.cos(elRad) * np.sin(azRad)
    zenith =  slantRange * np.sin(elRad)


    x = ( slat * clon * south) + (-slon * east) + (clat * clon * zenith) + sitex
    y = ( slat * slon * south) + ( clon * east) + (clat * slon * zenith) + sitey
    z = (-clat *        south) + ( slat * zenith) + sitez

    return x, y, z
=======
>>>>>>> 9b8b6c62
    

meta = pysat.Meta()

meta['Epoch'] = {'units':'Milliseconds since 1970-1-1',
                 'Bin_Location': 0.5,
                 'notes': 'UTC time at middle of geophysical measurement.',
                 'desc': 'UTC seconds',
                 'long_name':'Time index in milliseconds'
                }
                

meta['position_eci_x'] = {'name':'position_eci_x','units':'km','long_name':'ECI x-position of satellite at epoch'}
meta['position_eci_y'] = {'name':'position_eci_y','units':'km','long_name':'ECI y-position of satellite at epoch'}
meta['position_eci_z'] = {'name':'position_eci_z','units':'km','long_name':'ECI z-position of satellite at epoch'}
meta['velocity_eci_x'] = {'name':'velocity_eci_x','units':'km/s','long_name':'Velocity along ECI x-co-ordinate of satellite'}
meta['velocity_eci_y'] = {'name':'velocity_eci_y','units':'km/s','long_name':'Velocity along ECI y-co-ordinate of satellite'}
meta['velocity_eci_z'] = {'name':'velocity_eci_z','units':'km/s','long_name':'Velocity along ECI z-co-ordinate of satellite'}

meta['glong'] = {'name':'glong','units':'degrees','long_name':'Sub longitude point of satellite'}
meta['glat'] = {'name':'glat','units':'degrees','long_name':'Sub latitude point of satellite'}
meta['alt'] = {'name':'alt','units':'km','long_name':'Elevation of satellite'}
meta['position_ecef_x'] = {'name':'position_ecef_x','units':'km','long_name':'ECEF x co-ordinate of satellite'}
meta['position_ecef_y'] = {'name':'position_ecef_y','units':'km','long_name':'ECEF y co-ordinate of satellite'}
meta['position_ecef_z'] = {'name':'position_ecef_z','units':'km','long_name':'ECEF z co-ordinate of satellite'}
meta['obs_sat_az_angle'] = {'name':'obs_sat_az_angle','units':'degrees','long_name':'Azimuth of satellite from ground station'}
meta['obs_sat_el_angle'] = {'name':'obs_sat_el_angle','units':'degrees','long_name':'Elevation of satellite from ground station'}
meta['obs_sat_slant_range'] = {'name':'obs_sat_slant_range','units':'km','long_name':'Distance of satellite from ground station'}

'''   

meta['uts'] = {'units':'s', 
               'long_name':'Universal Time', 
               'custom':False}          
meta['mlt'] = {'units':'hours', 
               'long_name':'Magnetic Local Time',
               'label': 'MLT',
               'axis': 'MLT',
               'desc': 'Magnetic Local Time',
               'value_min': 0.,
               'value_max': 24.,
               'notes': ('Magnetic Local Time is the solar local time of the field line '
                        'at the location where the field crosses the magnetic equator. '
                        'In this case we just simulate 0-24 with a '
                        'consistent orbital period and an offste with SLT.'),
               'fill': np.nan,
               'scale': 'linear'}
meta['slt'] = {'units':'hours', 
               'long_name':'Solar Local Time',
               'label': 'SLT',
               'axis': 'SLT',
               'desc': 'Solar Local Time',
               'value_min': 0.,
               'value_max': 24.,
               'notes': ('Solar Local Time is the local time (zenith angle of sun) '
                         'of the given locaiton. Overhead noon, +/- 90 is 6, 18 SLT .'),
               'fill': np.nan,
               'scale': 'linear'}
meta['orbit_num'] = {'units':'', 
                     'long_name':'Orbit Number',
                     'label': 'Orbit Number',
                     'axis': 'Orbit Number',
                     'desc': 'Orbit Number',
                     'value_min': 0.,
                     'value_max': 25000.,
                     'notes': ('Number of orbits since the start of the mission. '
                               'For this simulation we use the number of 5820 second periods '
                               'since the start, 2008-01-01.'),
                     'fill': np.nan,
                     'scale': 'linear'}

meta['longitude'] = {'units':'degrees', 'long_name':'Longitude'} 
meta['latitude'] = {'units':'degrees', 'long_name':'Latitude'} 
meta['dummy1'] = {'units':'', 'long_name':'dummy1'}
meta['dummy2'] = {'units':'', 'long_name':'dummy2'}
meta['dummy3'] = {'units':'', 'long_name':'dummy3'}
meta['dummy4'] = {'units':'', 'long_name':'dummy4'}
meta['string_dummy'] = {'units':'', 'long_name':'string_dummy'}
meta['unicode_dummy'] = {'units':'', 'long_name':'unicode_dummy'}
meta['int8_dummy'] = {'units':'', 'long_name':'int8_dummy'}
meta['int16_dummy'] = {'units':'', 'long_name':'int16_dummy'}
meta['int32_dummy'] = {'units':'', 'long_name':'int32_dummy'}
meta['int64_dummy'] = {'units':'', 'long_name':'int64_dummy'}
'''

# Testing
'''
datanew, metanew = load(fnames = ['NoData_01/02/12'])

instObj = pysat.Instrument(platform = 'pysat', name='sgp4', tag=None, clean_level=None) 
instObj.data = datanew
instObj.meta = metanew

calculate_ecef_velocity(instObj)
print(len(instObj.data))
print(instObj.meta)

pysat.models.add_quasi_dipole_coordinates(instObj)
print(len(instObj.data))
print(instObj.meta)
'''

<|MERGE_RESOLUTION|>--- conflicted
+++ resolved
@@ -39,38 +39,9 @@
     self.custom.add(pysat.models.add_iri_thermal_plasma, 'modify')
     self.custom.add(pysat.models.add_hwm_winds_and_ecef_vectors, 'modify')
                 
-<<<<<<< HEAD
-def load(fnames, tag=None, sat_id=None, obs_long=0., obs_lat=0., obs_alt=0.):
-    """
-    Returns data and metadata in the format required by pysat. Finds position
-    of satellite in both ECI and ECEF co-ordinates.
-    
-    Parameters
-    ----------
-    fnames : list-like collection
-        File name that contains date in its name. 
-             
-    tag : string
-        Identifies a particular subset of satellite data
-    
-    sat_id : string
-        Satellite ID
-        
-    obs_long: float
-        Longitude of the observer on the earth's surface
-    
-    obs_lat: float
-        Latitude of the observer on the earth's surface
-        
-    obs_alt: float
-        Altitude of the observer on the earth's surface
-=======
 def load(fnames, tag=None, sat_id=None, obs_long=0., obs_lat=0., obs_alt=0., 
          TLE1=None, TLE2=None):
->>>>>>> 9b8b6c62
-        
-        
-    """            
+        
     import sgp4
     # wgs72 is the most commonly used gravity model in satellite tracking community
     from sgp4.earth_gravity import wgs72
@@ -78,25 +49,10 @@
     import ephem
     import pysat.coords
 
-<<<<<<< HEAD
-    # lines define something
-    '''
-    line1 = ('1 00005U 58002B   00179.78495062  '
-            '.00000023  00000-0  28098-4 0  4753')
-    line2 = ('2 00005  34.2682 348.7242 1859667 '
-            '331.7664  19.3264 10.82419157413667')
-    '''
+    # TLEs (Two Line Elements for ISS)   
+    # format of TLEs is fixed and available from wikipedia... 
     # lines encode list of orbital elements of an Earth-orbiting object 
     # for a given point in time        
-    line1 = ('1 25544U 98067A   18135.61844383  .00002728  00000-0  48567-4 0  9998')
-    line2 = ('2 25544  51.6402 181.0633 0004018  88.8954  22.2246 15.54059185113452')
-
-    # Finds postition and velocity of satellite in ECI co-ordinate. 
-    # Returns satellite position in km from the center of earth
-    # and velocity in km/s
-=======
-    # TLEs (Two Line Elements for ISS)   
-    # format of TLEs is fixed and available from wikipedia... 
     line1 = ('1 25544U 98067A   18135.61844383  .00002728  00000-0  48567-4 0  9998')
     line2 = ('2 25544  51.6402 181.0633 0004018  88.8954  22.2246 15.54059185113452')
     # use ISS defaults if not provided by user
@@ -105,7 +61,6 @@
     if TLE2 is not None:
         line2 = TLE2
 
->>>>>>> 9b8b6c62
     satellite = twoline2rv(line1, line2, wgs72)
 
     # grab date from filename
@@ -306,42 +261,6 @@
     inst[1:-1, 'velocity_ecef_y'] = vel_y
     inst[1:-1, 'velocity_ecef_z'] = vel_z
     
-<<<<<<< HEAD
-    inst.meta['velocity_ecef_x'] = {'name':'velocity_ecef_x','units':'km/s','long_name':'Spacecraft ECEF x-velocity', 'desc':'Spacecraft x co-ordinate velocity in ECEF frame'}
-    inst.meta['velocity_ecef_y'] = {'name':'velocity_ecef_y','units':'km/s','long_name':'Spacecraft ECEF y-velocity', 'desc':'Spacecraft y co-ordinate velocity in ECEF frame'}
-    inst.meta['velocity_ecef_z'] = {'name':'velocity_ecef_z','units':'km/s','long_name':'Spacecraft ECEF z-velocity', 'desc':'Spacecraft z co-ordinate velocity in ECEF frame'}
-    
-def aer2ecef(azimuthDeg, elevationDeg, slantRange, obs_lat, obs_long, obs_alt):
-
-    # site ecef in kilometers
-    sitex, sitey, sitez = pysat.coords.geodetic_to_ecef(obs_lat, obs_long, obs_alt)
-    # site ecef in meters
-    sitex *= 1000.
-    sitey *= 1000.
-    sitez *= 1000.
-
-    # some needed calculations
-    slat = np.sin(np.radians(obs_lat))
-    slon = np.sin(np.radians(obs_long))
-    clat = np.cos(np.radians(obs_lat))
-    clon = np.cos(np.radians(obs_long))
-
-    azRad = np.radians(azimuthDeg)
-    elRad = np.radians(elevationDeg)
-
-    # az,el,range to sez convertion
-    south  = -slantRange * np.cos(elRad) * np.cos(azRad)
-    east   =  slantRange * np.cos(elRad) * np.sin(azRad)
-    zenith =  slantRange * np.sin(elRad)
-
-
-    x = ( slat * clon * south) + (-slon * east) + (clat * clon * zenith) + sitex
-    y = ( slat * slon * south) + ( clon * east) + (clat * slon * zenith) + sitey
-    z = (-clat *        south) + ( slat * zenith) + sitez
-
-    return x, y, z
-=======
->>>>>>> 9b8b6c62
     
 
 meta = pysat.Meta()
