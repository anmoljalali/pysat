--- conflicted
+++ resolved
@@ -29,19 +29,11 @@
 
 Example
 -------
-<<<<<<< HEAD
-import pysat
-dmsp = pysat.Instrument('dmsp', 'ivm', 'utd', 'f15', clean_level='clean')
-dmsp.download(pysat.datetime(2017, 12, 30), pysat.datetime(2017, 12, 31),
-              user='Firstname+Lastname', password='email@address.com')
-dmsp.load(2017,363)
-=======
     import pysat
     dmsp = pysat.Instrument('dmsp', 'ivm', 'utd', 'f15', clean_level='clean')
     dmsp.download(dt.datetime(2017, 12, 30), dt.datetime(2017, 12, 31),
                   user='Firstname+Lastname', password='email@address.com')
     dmsp.load(2017,363)
->>>>>>> a403e2d9
 
 Note
 ----
