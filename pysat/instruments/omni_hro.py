--- conflicted
+++ resolved
@@ -55,11 +55,7 @@
 import scipy.stats as stats
 import warnings
 
-<<<<<<< HEAD
-import pysat
 from pysat.instruments.methods import general as mm_gen
-=======
->>>>>>> dca9630b
 from pysat.instruments.methods import nasa_cdaweb as cdw
 
 import logging
