# -*- coding: utf-8 -*-
"""
This is a template for a pysat.Instrument support file.
Modify this file as needed when adding a new Instrument to pysat.

This is a good area to introduce the instrument, provide background
on the mission, operations, instrumenation, and measurements.

Also a good place to provide contact information. This text will
be included in the pysat API documentation.

Parameters
----------
platform : string
    *List platform string here*
name : string
    *List name string here*
sat_id : string
    *List supported sat_ids here*
tag : string
    *List supported tag strings here*

Note
----
::

    Notes

Warnings
--------


Authors
-------

"""

# python 2/3 comptability
from __future__ import print_function
from __future__ import absolute_import

# pandas support
import pandas as pds
# xarray support
import xarray as xr
import pysat

# the platform and name strings associated with this instrument
# need to be defined at the top level
# these attributes will be copied over to the Instrument object by pysat
# the strings used here should also be used to name this file
# platform_name.py
platform = ''
name = ''

# dictionary of data 'tags' and corresponding description
tags = {'': 'description 1',  # this is the default
        'tag_string': 'description 2'}

# Let pysat know if there are multiple satellite platforms supported
# by these routines
# define a dictionary keyed by satellite ID, each with a list of
# corresponding tags
# sat_ids = {'a':['L1', 'L0'], 'b':['L1', 'L2'], 'c':['L1', 'L3']}
sat_ids = {'': ['']}

# Define good days to download data for when pysat undergoes testing.
# format is outer dictionary has sat_id as the key
# each sat_id has a dictionary of test dates keyed by tag string
# test_dates = {'a':{'L0':pysat.datetime(2019,1,1),
#                    'L1':pysat.datetime(2019,1,1)},
#               'b':{'L1':pysat.datetime(2019,1,1),
#                    'L2':pysat.datetime(2019,1,1),}}
test_dates = {'': {'': pysat.datetime(2019, 1, 1)}}

# Set to False to specify using xarray (not using pandas)
# Set to True if data will be returned via a pandas DataFrame
pandas_format = False


def init(self):
    """Initializes the Instrument object with instrument specific values.

    Runs once upon instantiation.

    Parameters
    ----------
    self : pysat.Instrument
        This object

    Returns
    --------
    Void : (NoneType)
        Object modified in place.


    """

    print("Mission acknowledgements and data restrictions will be printed " +
          "here when available.")
    return


def default(self):
    """Default customization function.

    This routine is automatically applied to the Instrument object
    on every load by the pysat nanokernel (first in queue).

    Parameters
    ----------
    self : pysat.Instrument
        This object

    Returns
    --------
    Void : (NoneType)
        Object modified in place.


    """

    return


def load(fnames, tag=None, sat_id=None, **kwargs):
    """Loads PLATFORM data into (PANDAS/XARRAY).

    This routine is called as needed by pysat. It is not intended
    for direct user interaction.

    Parameters
    ----------
    fnames : array-like
        iterable of filename strings, full path, to data files to be loaded.
        This input is nominally provided by pysat itself.
    tag : string ('')
        tag name used to identify particular data set to be loaded.
        This input is nominally provided by pysat itself. While
        tag defaults to None here, pysat provides '' as the default
        tag unless specified by user at Instrument instantiation.
    sat_id : string ('')
        Satellite ID used to identify particular data set to be loaded.
        This input is nominally provided by pysat itself.
    **kwargs : extra keywords
        Passthrough for additional keyword arguments specified when
        instantiating an Instrument object. These additional keywords
        are passed through to this routine by pysat.

    Returns
    -------
    data, metadata
        Data and Metadata are formatted for pysat. Data is an xarray
        DataSet while metadata is a pysat.Meta instance.

    Note
    ----
    Any additional keyword arguments passed to pysat.Instrument
    upon instantiation are passed along to this routine.

    Examples
    --------
    ::
        inst = pysat.Instrument('ucar', 'tiegcm')
        inst.load(2019,1)

    """

    # netCDF4 files, particularly those produced
    # by pysat can be loaded using a pysat provided
    # function
    # Metadata in our notional example file is
    # labeled by strings determined by a standard
    # we can adapt pysat to the standard by specifying
    # the string labels used in the file
    # function below returns both data and metadata
    return pysat.utils.load_netcdf4(fnames, epoch_name='Epoch',
                                    units_label='Units',
                                    name_label='Long_Name',
                                    notes_label='Var_Notes',
                                    desc_label='CatDesc',
                                    plot_label='FieldNam',
                                    axis_label='LablAxis',
                                    scale_label='ScaleTyp',
                                    min_label='ValidMin',
                                    max_label='ValidMax',
                                    fill_label='FillVal')

    # This code below demonstrates the use of xarray
    # functions to load TIEGCM data
    # Metadata is transferred from xarray to the Instrument object
    # Data is transferred as well
    # data not indexed by time are transferred to the Instrument object as an
    # attribute

    # load data
    data = xr.open_dataset(fnames[0])
    # move attributes to the Meta object
    # these attributes will be trasnferred to the Instrument object
    # automatically by pysat
    meta = pysat.Meta()
    for attr in data.attrs:
        setattr(meta, attr[0], attr[1])
    data.attrs = []

    # fill Meta object with variable information
    for key in data.variables.keys():
        attrs = data.variables[key].attrs
        meta[key] = attrs

    # move misc parameters from xarray to the Instrument object via Meta
    # doing this after the meta ensures all metadata is still kept
    # even for moved variables
    meta.p0 = data['p0']
    meta.p0_model = data['p0_model']
    meta.grav = data['grav']
    meta.mag = data['mag']
    meta.timestep = data['timestep']
    # remove these variables from xarray
    data = data.drop(['p0', 'p0_model', 'grav', 'mag', 'timestep'])

    return data, meta


def list_files(tag=None, sat_id=None, data_path=None, format_str=None):
    """Produce a list of files corresponding to PLATFORM/NAME.

    This routine is invoked by pysat and is not intended for direct
    use by the end user. Arguments are provided by pysat.

    Parameters
    ----------
    tag : string ('')
        tag name used to identify particular data set to be loaded.
        This input is nominally provided by pysat itself.
    sat_id : string ('')
        Satellite ID used to identify particular data set to be loaded.
        This input is nominally provided by pysat itself.
    data_path : string (None)
        Full path to directory containing files to be loaded. This
        is provided by pysat. The user may specify their own data path
        at Instrument instantiation and it will appear here.
    format_str : string (None)
        String template used to parse the datasets filenames. If a user
        supplies a template string at Instrument instantiation
        then it will appear here, otherwise defaults to None.

    Returns
    -------
    pandas.Series
        Series of filename strings, including the path, indexed by datetime.

    Examples
    --------
    ::
        If a filename is SPORT_L2_IVM_2019-01-01_v01r0000.NC then the template
        is 'SPORT_L2_IVM_{year:04d}-{month:02d}-{day:02d}_' +
        'v{version:02d}r{revision:04d}.NC'

    Note
    ----
    The returned Series should not have any duplicate datetimes. If there are
    multiple versions of a file the most recent version should be kept and the
    rest discarded. This routine uses the pysat.Files.from_os constructor, thus
    the returned files are up to pysat specifications.

    Multiple data levels may be supported via the 'tag' input string.
    Multiple instruments via the sat_id string.


    """

    format_str = 'example_name_{year:04d}_{month:02d}_{day:02d}.nc'
    # we use a pysat provided function to grab list of files from the
    # local file system that match the format defined above
    return pysat.Files.from_os(data_path=data_path, format_str=format_str)

<<<<<<< HEAD
=======
def list_remote_files(tag, sat_id, user=None, password=None):
    """Return a Pandas Series of every file for chosen remote data.
    
    This routine is intended to be used by pysat instrument modules supporting
    a particular NASA CDAWeb dataset.

    Parameters
    -----------
    tag : (string or NoneType)
        Denotes type of file to load.  Accepted types are <tag strings>. (default=None)
    sat_id : (string or NoneType)
        Specifies the satellite ID for a constellation.  Not used.
        (default=None)
    user : (string or NoneType)
        Username to be passed along to resource with relevant data.  
        (default=None)
    password : (string or NoneType)
        User password to be passed along to resource with relevant data.  
        (default=None)

    Returns
    --------
    pandas.Series
        A Series formatted for the Files class (pysat._files.Files)
        containing filenames and indexed by date and time
    
    """
    
    pass
>>>>>>> 96d18004

def download(date_array, tag, sat_id, data_path=None, user=None, password=None,
             **kwargs):
    """Placeholder for PLATFORM/NAME downloads.

    This routine is invoked by pysat and is not intended for direct use by the
    end user.

    Parameters
    ----------
    date_array : array-like
        list of datetimes to download data for. The sequence of dates need not
        be contiguous.
    tag : string ('')
        Tag identifier used for particular dataset. This input is provided by
        pysat.
    sat_id : string  ('')
        Satellite ID string identifier used for particular dataset. This input
        is provided by pysat.
    data_path : string (None)
        Path to directory to download data to.
    user : string (None)
        User string input used for download. Provided by user and passed via
        pysat. If an account
        is required for dowloads this routine here must error if user not
        supplied.
    password : string (None)
        Password for data download.
    **kwargs : dict
        Additional keywords supplied by user when invoking the download
        routine attached to a pysat.Instrument object are passed to this
        routine via kwargs.

    Returns
    --------
    Void : (NoneType)
        Downloads data to disk.

    """

    return


# code should be defined below as needed
def clean(inst):
    """Routine to return PLATFORM/NAME data cleaned to the specified level

    Cleaning level is specified in inst.clean_level and pysat
    will accept user input for several strings. The clean_level is
    specified at instantiation of the Instrument object.

    'clean' All parameters should be good, suitable for statistical and
            case studies
    'dusty' All paramers should generally be good though same may
            not be great
    'dirty' There are data areas that have issues, data should be used
            with caution
    'none'  No cleaning applied, routine not called in this case.


    Parameters
    -----------
    inst : (pysat.Instrument)
        Instrument class object, whose attribute clean_level is used to return
        the desired level of data selectivity.

    Returns
    --------
    Void : (NoneType)
        data in inst is modified in-place.

    Notes
    -----

    """

    return<|MERGE_RESOLUTION|>--- conflicted
+++ resolved
@@ -275,26 +275,26 @@
     # local file system that match the format defined above
     return pysat.Files.from_os(data_path=data_path, format_str=format_str)
 
-<<<<<<< HEAD
-=======
+
 def list_remote_files(tag, sat_id, user=None, password=None):
     """Return a Pandas Series of every file for chosen remote data.
-    
+
     This routine is intended to be used by pysat instrument modules supporting
     a particular NASA CDAWeb dataset.
 
     Parameters
     -----------
     tag : (string or NoneType)
-        Denotes type of file to load.  Accepted types are <tag strings>. (default=None)
+        Denotes type of file to load.  Accepted types are <tag strings>.
+        (default=None)
     sat_id : (string or NoneType)
         Specifies the satellite ID for a constellation.  Not used.
         (default=None)
     user : (string or NoneType)
-        Username to be passed along to resource with relevant data.  
+        Username to be passed along to resource with relevant data.
         (default=None)
     password : (string or NoneType)
-        User password to be passed along to resource with relevant data.  
+        User password to be passed along to resource with relevant data.
         (default=None)
 
     Returns
@@ -302,11 +302,10 @@
     pandas.Series
         A Series formatted for the Files class (pysat._files.Files)
         containing filenames and indexed by date and time
-    
-    """
-    
+
+    """
+
     pass
->>>>>>> 96d18004
 
 def download(date_array, tag, sat_id, data_path=None, user=None, password=None,
              **kwargs):
