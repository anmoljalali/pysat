# -*- coding: utf-8 -*-
"""
Produces fake instrument data for testing.
"""
from __future__ import print_function
from __future__ import absolute_import
import os

import numpy as np
import pandas as pds
import xarray

import pysat
from pysat.instruments import testing_methods as test

# pysat required parameters
platform = 'pysat'
name = 'testing_xarray'
# dictionary of data 'tags' and corresponding description
tags = {'': 'Regular testing data set'}
# dictionary of satellite IDs, list of corresponding tags
sat_ids = {'': ['']}
test_dates = {'': {'': pysat.datetime(2009, 1, 1)}}
pandas_format = False


def init(self):
    self.new_thing = True


def load(fnames, tag=None, sat_id=None, sim_multi_file_right=False,
<<<<<<< HEAD
         sim_multi_file_left=False, malformed_index=False):
=======
         sim_multi_file_left=False):
    """ Loads the test files

    Parameters
    ----------
    fnames : (list)
        List of filenames
    tag : (str or NoneType)
        Instrument tag (accepts '' or a number (i.e., '10'), which specifies
        the number of times to include in the test instrument)
    sat_id : (str or NoneType)
        Instrument satellite ID (accepts '')
    sim_multi_file_right : (boolean)
        Adjusts date range to be 12 hours in the future or twelve hours beyond
        root_date (default=False)
    sim_multi_file_left : (boolean)
        Adjusts date range to be 12 hours in the past or twelve hours before
        root_date (default=False)

    Returns
    -------
    data : (xr.Dataset)
        Testing data
    meta : (pysat.Meta)
        Metadataxs

    """
>>>>>>> 1e384677

    # create an artifical satellite data set
    parts = os.path.split(fnames[0])[-1].split('-')
    yr = int(parts[0])
    month = int(parts[1])
    day = int(parts[2][0:2])

    date = pysat.datetime(yr, month, day)
    if sim_multi_file_right:
        root_date = pysat.datetime(2009, 1, 1, 12)
        data_date = date + pds.DateOffset(hours=12)
    elif sim_multi_file_left:
        root_date = pysat.datetime(2008, 12, 31, 12)
        data_date = date - pds.DateOffset(hours=12)
    else:
        root_date = pysat.datetime(2009, 1, 1)
        data_date = date
    num = 86400 if sat_id == '' else int(sat_id)
    num_array = np.arange(num)
<<<<<<< HEAD
    uts = num_array
    index = pds.date_range(data_date, data_date+pds.DateOffset(seconds=num-1), freq='S')
    if malformed_index:
        index = index[0:num].tolist()
        # nonmonotonic
        index[0:3], index[3:6] = index[3:6], index[0:3]
        # non unique
        index[6:9] = [index[6]]*3
        
    data = xarray.Dataset({'uts': (('time'), index)}, coords={'time':index})
    # need to create simple orbits here. Have start of first orbit 
    # at 2009,1, 0 UT. 14.84 orbits per day	
    time_delta = date  - root_date
    uts_root = np.mod(time_delta.total_seconds(), 5820)
    mlt = np.mod(uts_root+num_array, 5820)*(24./5820.)
=======
    index = pds.date_range(data_date,
                           data_date + pds.DateOffset(seconds=num-1),
                           freq='S')

    data = xarray.Dataset({'uts': (('time'), index)}, coords={'time': index})
    # need to create simple orbits here. Have start of first orbit
    # at 2009,1, 0 UT. 14.84 orbits per day
    time_delta = date - root_date
    mlt = test.generate_fake_data(time_delta.total_seconds(), num_array,
                                  period=5820, data_range=[0.0, 24.0])
>>>>>>> 1e384677
    data['mlt'] = (('time'), mlt)

    # do slt, 20 second offset from mlt
    slt = test.generate_fake_data(time_delta.total_seconds()+20, num_array,
                                  period=5820, data_range=[0.0, 24.0])
    data['slt'] = (('time'), slt)

    # create a fake longitude, resets every 6240 seconds
    # sat moves at 360/5820 deg/s, Earth rotates at 360/86400, takes extra time
    # to go around full longitude
    longitude = test.generate_fake_data(time_delta.total_seconds(), num_array,
                                        period=6240, data_range=[0.0, 360.0])
    data['longitude'] = (('time'), longitude)

    # create latitude area for testing polar orbits
    angle = test.generate_fake_data(time_delta.total_seconds(),
                                    num_array, period=5820,
                                    data_range=[0.0, 2.0*np.pi])
    latitude = 90.0 * np.cos(angle)
    data['latitude'] = (('time'), latitude)

    # fake orbit number
    fake_delta = date - pysat.datetime(2008, 1, 1)
    orbit_num = test.generate_fake_data(fake_delta.total_seconds(),
                                        num_array, period=5820,
                                        cyclic=False)

    data['orbit_num'] = (('time'), orbit_num)

    # create some fake data to support testing of averaging routines
    mlt_int = data['mlt'].astype(int)
    long_int = (data['longitude'] / 15.).astype(int)
    data['dummy1'] = (('time'), mlt_int)
    data['dummy2'] = (('time'), long_int)
    data['dummy3'] = (('time'), mlt_int + long_int * 1000.)
    data['dummy4'] = (('time'), num_array)
    data['string_dummy'] = (('time'), ['test'] * len(data.indexes['time']))
    data['unicode_dummy'] = (('time'), [u'test'] * len(data.indexes['time']))
    data['int8_dummy'] = (('time'), np.array([1] * len(data.indexes['time']),
                          dtype=np.int8))
    data['int16_dummy'] = (('time'), np.array([1] * len(data.indexes['time']),
                           dtype=np.int16))
    data['int32_dummy'] = (('time'), np.array([1] * len(data.indexes['time']),
                           dtype=np.int32))
    data['int64_dummy'] = (('time'), np.array([1] * len(data.indexes['time']),
                           dtype=np.int64))
    # print (data['string_dummy'])

    return data, meta.copy()


def list_files(tag=None, sat_id=None, data_path=None, format_str=None):
    """Produce a fake list of files spanning a year"""

    index = pds.date_range(pysat.datetime(2008, 1, 1),
                           pysat.datetime(2010, 12, 31))
    names = [data_path+date.strftime('%Y-%m-%d')+'.nofile' for date in index]
    return pysat.Series(names, index=index)


def download(date_array, tag, sat_id, data_path=None, user=None,
             password=None):
    pass


meta = pysat.Meta()
meta['uts'] = {'units': 's',
               'long_name': 'Universal Time',
               'custom': False}
meta['Epoch'] = {'units': 'Milliseconds since 1970-1-1',
                 'Bin_Location': 0.5,
                 'notes': 'UTC time at middle of geophysical measurement.',
                 'desc': 'UTC seconds', }
meta['mlt'] = {'units': 'hours',
               'long_name': 'Magnetic Local Time',
               'label': 'MLT',
               'axis': 'MLT',
               'desc': 'Magnetic Local Time',
               'value_min': 0.,
               'value_max': 24.,
               'notes': ('Magnetic Local Time is the solar local time of the '
                         'field line at the location where the field crosses '
                         'the magnetic equator. In this case we just simulate '
                         '0-24 with a consistent orbital period and an offste '
                         'with SLT.'),
               'fill': np.nan,
               'scale': 'linear'}
meta['slt'] = {'units': 'hours',
               'long_name': 'Solar Local Time',
               'label': 'SLT',
               'axis': 'SLT',
               'desc': 'Solar Local Time',
               'value_min': 0.,
               'value_max': 24.,
               'notes': ('Solar Local Time is the local time (zenith angle of '
                         'sun) of the given locaiton. Overhead noon, +/- 90 is'
                         ' 6, 18 SLT .'),
               'fill': np.nan,
               'scale': 'linear'}
meta['orbit_num'] = {'units': '',
                     'long_name': 'Orbit Number',
                     'label': 'Orbit Number',
                     'axis': 'Orbit Number',
                     'desc': 'Orbit Number',
                     'value_min': 0.,
                     'value_max': 25000.,
                     'notes': ('Number of orbits since the start of the '
                               'mission. For this simulation we use the '
                               'number of 5820 second periods since the '
                               'start, 2008-01-01.'),
                     'fill': np.nan,
                     'scale': 'linear'}

meta['longitude'] = {'units': 'degrees', 'long_name': 'Longitude'}
meta['latitude'] = {'units': 'degrees', 'long_name': 'Latitude'}
meta['dummy1'] = {'units': '', 'long_name': 'dummy1'}
meta['dummy2'] = {'units': '', 'long_name': 'dummy2'}
meta['dummy3'] = {'units': '', 'long_name': 'dummy3'}
meta['dummy4'] = {'units': '', 'long_name': 'dummy4'}
meta['string_dummy'] = {'units': '', 'long_name': 'string_dummy'}
meta['unicode_dummy'] = {'units': '', 'long_name': 'unicode_dummy'}
meta['int8_dummy'] = {'units': '', 'long_name': 'int8_dummy'}
meta['int16_dummy'] = {'units': '', 'long_name': 'int16_dummy'}
meta['int32_dummy'] = {'units': '', 'long_name': 'int32_dummy'}
meta['int64_dummy'] = {'units': '', 'long_name': 'int64_dummy'}<|MERGE_RESOLUTION|>--- conflicted
+++ resolved
@@ -29,10 +29,7 @@
 
 
 def load(fnames, tag=None, sat_id=None, sim_multi_file_right=False,
-<<<<<<< HEAD
          sim_multi_file_left=False, malformed_index=False):
-=======
-         sim_multi_file_left=False):
     """ Loads the test files
 
     Parameters
@@ -50,6 +47,8 @@
     sim_multi_file_left : (boolean)
         Adjusts date range to be 12 hours in the past or twelve hours before
         root_date (default=False)
+    malformed_index : (boolean)
+        If True, time index will be non-unique and non-monotonic.
 
     Returns
     -------
@@ -59,7 +58,6 @@
         Metadataxs
 
     """
->>>>>>> 1e384677
 
     # create an artifical satellite data set
     parts = os.path.split(fnames[0])[-1].split('-')
@@ -79,9 +77,9 @@
         data_date = date
     num = 86400 if sat_id == '' else int(sat_id)
     num_array = np.arange(num)
-<<<<<<< HEAD
-    uts = num_array
-    index = pds.date_range(data_date, data_date+pds.DateOffset(seconds=num-1), freq='S')
+    index = pds.date_range(data_date, 
+                           data_date+pds.DateOffset(seconds=num-1), 
+                           freq='S')
     if malformed_index:
         index = index[0:num].tolist()
         # nonmonotonic
@@ -93,20 +91,8 @@
     # need to create simple orbits here. Have start of first orbit 
     # at 2009,1, 0 UT. 14.84 orbits per day	
     time_delta = date  - root_date
-    uts_root = np.mod(time_delta.total_seconds(), 5820)
-    mlt = np.mod(uts_root+num_array, 5820)*(24./5820.)
-=======
-    index = pds.date_range(data_date,
-                           data_date + pds.DateOffset(seconds=num-1),
-                           freq='S')
-
-    data = xarray.Dataset({'uts': (('time'), index)}, coords={'time': index})
-    # need to create simple orbits here. Have start of first orbit
-    # at 2009,1, 0 UT. 14.84 orbits per day
-    time_delta = date - root_date
     mlt = test.generate_fake_data(time_delta.total_seconds(), num_array,
                                   period=5820, data_range=[0.0, 24.0])
->>>>>>> 1e384677
     data['mlt'] = (('time'), mlt)
 
     # do slt, 20 second offset from mlt
