--- conflicted
+++ resolved
@@ -194,12 +194,7 @@
         data_names.append('status_flag_{:02d}'.format(i))
         data_units[data_names[-1]] = "N/A"
 
-<<<<<<< HEAD
-    # Add time resolution
-    data.append(demeter_methods.bytes_to_float(chunk[42:46]))
-=======
     data.append(demeter.bytes_to_float(chunk[42:46]))  # Time resolution
->>>>>>> 23b3ae71
     data_names.append('time_resolution')
     data_units[data_names[-1]] = "s"
 
