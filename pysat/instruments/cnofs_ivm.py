# -*- coding: utf-8 -*-
"""Supports the Ion Velocity Meter (IVM) onboard the Communication
and Navigation Outage Forecasting System (C/NOFS) satellite, part
of the Coupled Ion Netural Dynamics Investigation (CINDI). Downloads
data from the NASA Coordinated Data Analysis Web (CDAWeb) in CDF
format.

The IVM is composed of the Retarding Potential Analyzer (RPA) and
Drift Meter (DM). The RPA measures the energy of plasma along the
direction of satellite motion. By fitting these measurements
to a theoretical description of plasma the number density, plasma
composition, plasma temperature, and plasma motion may be determined.
The DM directly measures the arrival angle of plasma. Using the reported
motion of the satellite the angle is converted into ion motion along
two orthogonal directions, perpendicular to the satellite track.

A brief discussion of the C/NOFS mission and instruments can be found at
de La Beaujardière, O., et al. (2004), C/NOFS: A mission to forecast
scintillations, J. Atmos. Sol. Terr. Phys., 66, 1573–1591,
doi:10.1016/j.jastp.2004.07.030.

Discussion of cleaning parameters for ion drifts can be found in:
Burrell, Angeline G., Equatorial topside magnetic field-aligned ion drifts
at solar minimum, The University of Texas at Dallas, ProQuest
Dissertations Publishing, 2012. 3507604.

Discussion of cleaning parameters for ion temperature can be found in:
Hairston, M. R., W. R. Coley, and R. A. Heelis (2010), Mapping the
duskside topside ionosphere with CINDI and DMSP, J. Geophys. Res.,115,
A08324, doi:10.1029/2009JA015051.


Parameters
----------
platform : string
    'cnofs'
name : string
    'ivm'
tag : string
    None supported
sat_id : string
    None supported

Warnings
--------
- The sampling rate of the instrument changes on July 29th, 2010.
  The rate is attached to the instrument object as .sample_rate.

- The cleaning parameters for the instrument are still under development.

"""
from __future__ import print_function
from __future__ import absolute_import

import datetime as dt
import functools

import numpy as np

<<<<<<< HEAD
import pysat

from pysat.instruments.methods import general as mm_gen
=======
>>>>>>> dca9630b
from pysat.instruments.methods import nasa_cdaweb as cdw

platform = 'cnofs'
name = 'ivm'
tags = {'': ''}
sat_ids = {'': ['']}
_test_dates = {'': {'': dt.datetime(2009, 1, 1)}}


# support list files routine
# use the default CDAWeb method
fname = 'cnofs_cindi_ivm_500ms_{year:4d}{month:02d}{day:02d}_v01.cdf'
supported_tags = {'': {'': fname}}
list_files = functools.partial(mm_gen.list_files,
                               supported_tags=supported_tags)

# support load routine
# use the default CDAWeb method
load = cdw.load

# support download routine
# use the default CDAWeb method
basic_tag = {'dir': '/pub/data/cnofs/cindi/ivm_500ms_cdf',
             'remote_fname': '{year:4d}/' + fname,
             'local_fname': fname}
supported_tags = {'': {'': basic_tag}}
download = functools.partial(cdw.download, supported_tags)
# support listing files currently on CDAWeb
list_remote_files = functools.partial(cdw.list_remote_files,
                                      supported_tags=supported_tags)


def default(ivm):
    ivm.sample_rate = 1.0 if ivm.date >= dt.datetime(2010, 7, 29) else 2.0


def clean(inst):
    """Routine to return C/NOFS IVM data cleaned to the specified level

    Parameters
    -----------
    inst : (pysat.Instrument)
        Instrument class object, whose attribute clean_level is used to return
        the desired level of data selectivity.

    Returns
    --------
    Void : (NoneType)
        data in inst is modified in-place.

    Notes
    --------
    Supports 'clean', 'dusty', 'dirty'

    """

    # make sure all -999999 values are NaN
    inst.data.replace(-999999., np.nan, inplace=True)

    # Set maximum flags
    if inst.clean_level == 'clean':
        max_rpa_flag = 1
        max_dm_flag = 0
    elif inst.clean_level == 'dusty':
        max_rpa_flag = 3
        max_dm_flag = 3
    else:
        max_rpa_flag = 4
        max_dm_flag = 6

    # First pass, keep good RPA fits
    idx, = np.where(inst.data.RPAflag <= max_rpa_flag)
    inst.data = inst[idx, :]

    # Second pass, find bad drifts, replace with NaNs
    idx = (inst.data.driftMeterflag > max_dm_flag)

    # Also exclude very large drifts and drifts where 100% O+
    if (inst.clean_level == 'clean') | (inst.clean_level == 'dusty'):
        if 'ionVelmeridional' in inst.data.columns:
            # unrealistic velocities
            # This check should be performed at the RPA or IDM velocity level
            idx2 = (np.abs(inst.data.ionVelmeridional) >= 10000.0)
            idx = (idx | idx2)

    if len(idx) > 0:
        drift_labels = ['ionVelmeridional', 'ionVelparallel', 'ionVelzonal',
                        'ionVelocityX', 'ionVelocityY', 'ionVelocityZ']
        for label in drift_labels:
            inst[idx, label] = np.NaN

    # Check for bad RPA fits in dusty regime.
    # O+ concentration criteria from Burrell, 2012
    if inst.clean_level == 'dusty' or inst.clean_level == 'clean':
        # Low O+ concentrations for RPA Flag of 3 are suspect and high O+
        # fractions create a shallow fit region for the ram velocity
        nO = inst.data.ion1fraction * inst.data.Ni
        idx = (((inst.data.RPAflag == 3) & (nO <= 3.0e4)) |
               (inst.data.ion1fraction >= 1.0))

        # Only remove data if RPA component of drift is greater than 1%
        unit_vecs = {'ionVelmeridional': 'meridionalunitvectorX',
                     'ionVelparallel': 'parallelunitvectorX',
                     'ionVelzonal': 'zonalunitvectorX'}
        for label in unit_vecs:
            idx0 = idx & (np.abs(inst[unit_vecs[label]]) >= 0.01)
            inst[idx0, label] = np.NaN

        # The RPA component of the ram velocity is always 100%
        inst[idx, 'ionVelocityX'] = np.NaN

        # Check for bad temperature fits (O+ < 15%), replace with NaNs
        # Criteria from Hairston et al, 2010
        idx = inst.data.ion1fraction < 0.15
        inst[idx, 'ionTemperature'] = np.NaN

        # The ion fractions should always sum to one and never drop below zero
        ifracs = ['ion{:d}fraction'.format(i) for i in np.arange(1, 6)]
        ion_sum = np.sum([inst[label] for label in ifracs], axis=0)
        ion_min = np.min([inst[label] for label in ifracs], axis=0)
        idx = ((ion_sum != 1.0) | (ion_min < 0.0))
        for label in ifracs:
            inst[idx, label] = np.NaN

    # basic quality check on drifts and don't let UTS go above 86400.
    idx, = np.where(inst.data.time <= 86400.)
    inst.data = inst[idx, :]

    # make sure MLT is between 0 and 24
    idx, = np.where((inst.data.mlt >= 0) & (inst.data.mlt <= 24.))
    inst.data = inst[idx, :]
    return<|MERGE_RESOLUTION|>--- conflicted
+++ resolved
@@ -57,12 +57,7 @@
 
 import numpy as np
 
-<<<<<<< HEAD
-import pysat
-
 from pysat.instruments.methods import general as mm_gen
-=======
->>>>>>> dca9630b
 from pysat.instruments.methods import nasa_cdaweb as cdw
 
 platform = 'cnofs'
