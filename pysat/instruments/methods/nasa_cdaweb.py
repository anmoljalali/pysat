--- conflicted
+++ resolved
@@ -7,8 +7,11 @@
 
 from __future__ import absolute_import, division, print_function
 import datetime as dt
+import numpy as np
+import re
 import sys
 
+import cdflib
 import pandas as pds
 
 import pysat
@@ -17,90 +20,6 @@
 logger = logging.getLogger(__name__)
 
 
-<<<<<<< HEAD
-def list_files(tag=None, sat_id=None, data_path=None, format_str=None,
-               supported_tags=None, fake_daily_files_from_monthly=False,
-               two_digit_year_break=None):
-    """Return a Pandas Series of every file for chosen satellite data.
-
-    This routine is intended to be used by pysat instrument modules supporting
-    a particular NASA CDAWeb dataset.
-
-    Parameters
-    -----------
-    tag : (string or NoneType)
-        Denotes type of file to load.  Accepted types are <tag strings>.
-        (default=None)
-    sat_id : (string or NoneType)
-        Specifies the satellite ID for a constellation.  Not used.
-        (default=None)
-    data_path : (string or NoneType)
-        Path to data directory.  If None is specified, the value previously
-        set in Instrument.files.data_path is used.  (default=None)
-    format_str : (string or NoneType)
-        User specified file format.  If None is specified, the default
-        formats associated with the supplied tags are used. (default=None)
-    supported_tags : (dict or NoneType)
-        keys are sat_id, each containing a dict keyed by tag
-        where the values file format template strings. (default=None)
-    fake_daily_files_from_monthly : bool
-        Some CDAWeb instrument data files are stored by month, interfering
-        with pysat's functionality of loading by day. This flag, when true,
-        appends daily dates to monthly files internally. These dates are
-        used by load routine in this module to provide data by day.
-    two_digit_year_break : int
-        If filenames only store two digits for the year, then
-        '1900' will be added for years >= two_digit_year_break
-        and '2000' will be added for years < two_digit_year_break.
-
-    Returns
-    --------
-    pysat.Files.from_os : (pysat._files.Files)
-        A class containing the verified available files
-
-    Examples
-    --------
-    ::
-
-        fname = 'cnofs_vefi_bfield_1sec_{year:04d}{month:02d}{day:02d}_v05.cdf'
-        supported_tags = {'dc_b': fname}
-        list_files = functools.partial(nasa_cdaweb.list_files,
-                                       supported_tags=supported_tags)
-
-        fname = 'cnofs_cindi_ivm_500ms_{year:4d}{month:02d}{day:02d}_v01.cdf'
-        supported_tags = {'': fname}
-        list_files = functools.partial(cdw.list_files,
-                                       supported_tags=supported_tags)
-
-    """
-
-    if data_path is not None:
-        if format_str is None:
-            try:
-                format_str = supported_tags[sat_id][tag]
-            except KeyError as estr:
-                raise ValueError('Unknown sat_id or tag: ' + estr)
-        out = pysat.Files.from_os(data_path=data_path,
-                                  format_str=format_str)
-
-        if (not out.empty) and fake_daily_files_from_monthly:
-            out.loc[out.index[-1] + pds.DateOffset(months=1)
-                    - pds.DateOffset(days=1)] = out.iloc[-1]
-            out = out.asfreq('D', 'pad')
-            out = out + '_' + out.index.strftime('%Y-%m-%d')
-            return out
-
-        return out
-    else:
-        estr = ''.join(('A directory must be passed to the loading routine ',
-                        'for <Instrument Code>'))
-        raise ValueError(estr)
-
-
-import cdflib
-
-import re
-import numpy as np
 
 def convert_ndimensional(data, index = None, columns = None):
     """converts high-dimensional data to a Dataframe"""
@@ -108,7 +27,7 @@
         columns = [range(i) for i in data.shape[1:]]
         columns = pds.MultiIndex.from_product(columns)
 
-    return pds.DataFrame(data.T.reshape(data.shape[0], -1), 
+    return pds.DataFrame(data.T.reshape(data.shape[0], -1),
         columns = columns, index = index)
 
 class CDF(object):
@@ -117,9 +36,9 @@
     Loading routines borrow heavily from pyspedas's cdf_to_tplot function
     """
 
-    def __init__(self, filename, 
+    def __init__(self, filename,
                 varformat = '*', # regular expressions
-                var_types = ['data', 'support_data'], 
+                var_types = ['data', 'support_data'],
                 center_measurement = False,
                 raise_errors = False,
                 regnames = None,
@@ -136,7 +55,7 @@
         #registration names map from file parameters to kamodo-compatible names
         if regnames is None:
             regnames = {}
-        self._regnames = regnames 
+        self._regnames = regnames
 
         self._cdf_file = cdflib.CDF(self._filename)
         self._cdf_info = self._cdf_file.cdf_info()
@@ -146,8 +65,8 @@
 
         self._variable_names = self._cdf_info['rVariables'] +\
             self._cdf_info['zVariables']
-        
-        
+
+
         self.load_variables()
 
     def __enter__(self):
@@ -155,7 +74,7 @@
 
     def __exit__(self, type, value, tb):
         pass
-        
+
     def get_dependency(self, x_axis_var):
         """Retrieves variable dependency unique to filename"""
         return self._dependencies.get(self._filename + x_axis_var)
@@ -163,7 +82,7 @@
     def set_dependency(self, x_axis_var, x_axis_data):
         """Sets variable dependency unique to filename"""
         self._dependencies[self._filename + x_axis_var] = x_axis_data
-    
+
     def set_epoch(self, x_axis_var):
         """Stores epoch dependency"""
 
@@ -307,7 +226,7 @@
             if ydata is None:
 #                 print('skipping {} (empty)'.format(variable_name))
                 continue
-            
+
 
             if "FILLVAL" in var_atts:
                 if (var_properties['Data_Type_Description'] == 'CDF_FLOAT'
@@ -319,10 +238,10 @@
                     == 'CDF_REAL8'):
                     if ydata[ydata == var_atts["FILLVAL"]].size != 0:
                         ydata[ydata == var_atts["FILLVAL"]] = np.nan
-            
+
             index = self.get_index(variable_name)
 
-            
+
             try:
                 if isinstance(index, pds.MultiIndex):
                     self.data[variable_name] = pds.DataFrame(ydata.ravel(), index = index)
@@ -341,34 +260,34 @@
                     raise
 
             self.meta[variable_name] = var_atts
-            
+
     def to_pysat(self, flatten_twod=True, units_label='UNITS', name_label='long_name',
-                        fill_label='FILLVAL', plot_label='FieldNam', 
-                        min_label='ValidMin', max_label='ValidMax', 
+                        fill_label='FILLVAL', plot_label='FieldNam',
+                        min_label='ValidMin', max_label='ValidMax',
                         notes_label='Var_Notes', desc_label='CatDesc',
                         axis_label = 'LablAxis'):
         """
         Exports loaded CDF data into data, meta for pysat module
-        
+
         Notes
         -----
         The *_labels should be set to the values in the file, if present.
         Note that once the meta object returned from this function is attached
         to a pysat.Instrument object then the *_labels on the Instrument
         are assigned to the newly attached Meta object.
-        
+
         The pysat Meta object will use data with labels that match the patterns
         in *_labels even if the case does not match.
 
         Parameters
         ----------
         flatten_twod : bool (True)
-            If True, then two dimensional data is flattened across 
+            If True, then two dimensional data is flattened across
             columns. Name mangling is used to group data, first column
-            is 'name', last column is 'name_end'. In between numbers are 
+            is 'name', last column is 'name_end'. In between numbers are
             appended 'name_1', 'name_2', etc. All data for a given 2D array
             may be accessed via, data.ix[:,'item':'item_end']
-            If False, then 2D data is stored as a series of DataFrames, 
+            If False, then 2D data is stored as a series of DataFrames,
             indexed by Epoch. data.ix[0, 'item']
         units_label : str
             Identifier within metadata for units. Defults to CDAWab standard.
@@ -382,7 +301,7 @@
             Identifier within metadata for variable name used when plotting.
             Defults to CDAWab standard.
         min_label : str
-            Identifier within metadata for minimim variable value. 
+            Identifier within metadata for minimim variable value.
             Defults to CDAWab standard.
         max_label : str
             Identifier within metadata for maximum variable value.
@@ -393,19 +312,19 @@
             Identifier within metadata for a variable description.
             Defults to CDAWab standard.
         axis_label : str
-            Identifier within metadata for axis name used when plotting. 
+            Identifier within metadata for axis name used when plotting.
             Defults to CDAWab standard.
-            
-                             
+
+
         Returns
         -------
         pandas.DataFrame, pysat.Meta
             Data and Metadata suitable for attachment to a pysat.Instrument
             object.
-        
+
         """
 
- 
+
         import pysat
         import pandas as pds
 
@@ -419,7 +338,7 @@
                           axis_label=axis_label)
 
         cdata = self.data.copy()
-        lower_names = [name.lower() for name in meta.keys()] 
+        lower_names = [name.lower() for name in meta.keys()]
         for name, true_name in zip(lower_names, meta.keys()):
             if name == 'epoch':
                 meta.data.rename(index={true_name: 'Epoch'}, inplace=True)
@@ -431,15 +350,13 @@
             if varname != 'Epoch':
                 if type(df) == pds.Series:
                     data[varname] = df
-                    
-        data = pds.DataFrame(data) 
-        
+
+        data = pds.DataFrame(data)
+
         return data, meta
 
 
 
-=======
->>>>>>> 6726527b
 def load(fnames, tag=None, sat_id=None,
          fake_daily_files_from_monthly=False,
          flatten_twod=True):
