# Change Log
All notable changes to this project will be documented in this file.
This project adheres to [Semantic Versioning](http://semver.org/).

## [3.0.0] - 2019-12-29
- New Features
  - Added registry module for registering custom external instruments
- Deprecations
<<<<<<< HEAD
  - Removed ssnl
=======
  - Removed model_utils
>>>>>>> 47258fd7
- Documentation
  - Added info on how to register new instruments
  - Fixed description of tag and sat_id behaviour in testing instruments

## [2.2.0] - 2019-12-30
- New Features
  - Decreased time to load COSMIC GPS data by about 50%
   - Added DE2 Langmuir Probe, NACS, RPA, and WATS instruments
- Bug Fix
  - `_files._attach_files` now checks for an empty file list before appending
  - Fixed boolean logic in when checking for start and stop dates in `_instrument.download`
  - Fixed loading of COSMIC atmPrf files
  - Fixed feedback from COSMIC GPS when data not found on remote server
  - Fixed a bug when trying to combine empty f107 lists

## [2.1.0] - 2019-11-18
- New Features
   - Added new velocity format options to utils.coords.scale_units
   - Improved failure messages for utils.coords.scale_units
   - Added some tests for model_utils
   - Added option to to_netCDF that names variables in the written file
     based upon the strings in the Instrument.meta object
   - Improved compatibility with NASA ICON's file standards
   - Improved file downloading for Kp
   - Added keyword ignore_empty_files to pysat.Instrument and Files objects
     to filter out empty files from the stored file list
   - Added slice and list ability to meta
   - Converted all print statements to logging statements
   - Updated cleaning routines for C/NOFS IVM
   - Added S4 scintillation data to the cosmic-gps instrument
   - pysat no longer creates a default data directory. User must specify location.
   - User set custom attributes are transparently stored within Meta object and are
     available via both Instrument and Meta.
   - Improved robustness of required library specification across multiple
     platforms
- Code Restructure
  - Move `computational_form` to `ssnl`, old version is deprecated
  - Move `scale_units` to `utils._core`, old version is deprecated
  - Replace `season_date_range` with `create_date_range`, old version is deprecated
  - Added deprecation warnings to stat functions
  - Added deprecation warnings to `ssnl` and `model_utils`
  - Removed `pysat_sgp4` instrument
  - Added cleaning steps to the C/NOFS IVM ion fraction data
- Bug fix
   - Fixed implementation of utils routines in model_utils and jro_isr
   - Fixed error catching bug in model_utils
   - Updated Instrument.concat_data for consistency across pandas and xarray. Includes support for user provided keywords.
   - Fixed error introduced by upstream change in NOAA F10.7 file format
   - Fixed bugs in DEMETER file reading introduced by changes in codecs
   - Fixed issue with data access via Instrument object using time and name slicing and xarray. Added unit test.
   - Updated travis.yml to work under pysat organization
   - Added missing requirements (matplotlib, netCDF4)
   - Fixed a bug when trying to combine empty kp lists
   - Updated travis.yml to work with python 2.7.15 and beyond
   - Unit tests reload pysat_testing_xarray for xarray tests
   - Updated setup.py to not overwrite default `open` command from `codecs`
   - Updated Travis CI settings to allow forks to run tests on local travis accounts
   - Fixed keep method to be case insensitive
   - Fixed a bug with COSMIC GPS downloads
   - Fixed selection bugs in the DEMETER IAP, CNOFS IVM, and model_utils routines
   - Updated URL link in setup.py
- Documentation
  - Added info on how to cite the code and package.
  - Updated instrument docstring
  - Corrected pysat.Instrument examples using COSMIC

## [2.0.0] - 2019-07-11
 - New Features
   - `pysatData` directory created in user's home directory if no directory specified
   - Added preliminary support for `xarray` to the `instrument` object
   - Support for `today`, `tomorrow`, and `yesterday` as datetime objects
   - Added `model_utils`, featuring preliminary support for data-model comparison
   - Added support for 1d median in seasonal averages
   - Added routine to convert from kp to Ap
   - Added `pyglow` integration support for python 3.x
   - Added option to check that loaded data has a unique and monotonic time index. Will be enforced in a future version.
   - Refactored data access through the Instrument object and expanded testing.
   - Added .empty attribute to Instrument object, True when no data loaded.
   - Added .index access mechanism to Instrument object, providing consistent access to the pandas DatetimeIndex associated with loaded data.
   - Added mechanism to return a list of loaded variables, .variables.
   - Added Instrument method to concat input data with data already loaded into Instrument object.
   - Updated format of printed dates to day month name and year, 01 January 2001.
   - Added Instrument property .date, returns date of loaded data.
   - Added download_updated_files, Instrument method that downloads any remote data not currently on the local machine.
   - Added remote_date_range, an Instrument method that returns first and last date for remote data.
   - Download method now defaults to most recent data (near now).
   - Improves input handling for datetime parameters that are more precise than just year, month, and day, where appropriate
   - Added merging routines to allow combination of measured and forecasted Kp and F10.7 indexes into a single instrument object
   - Files class internally refactored to improve robustness.
   - Added feature to handle delimited filenames, in addition to fixed_width names.
   - Exposed methods to allow users to more easily benefit from features in Files. Used to support remote_file_lists and make data downloads more convenient.
   - Expanded testing with Files.
   - Updated keyword names to be more complete. 'sec' to 'second', etc.
   - Updated Files access mechanisms to remove deprecated calls and improve robustness.
 - Code restructure
   - Moved instrument templates and methods to subdirectories
   - Moved utils into multiple subdirectories to aid with organization
 - Instrument Updates
   - NASA CDAWeb download now uses https protocol rather than FTP
   - `_instrument.py` supports xarray
   - Support for listing files from remote server
   - COSMIC RO data unified into single instrument object
   - Added support for DEMETER IAP
   - Added support for DMSP IVM Level 2 data.  Uses OpenMadrigal.
   - Added routines to update DMSP ephemeris and drifts
   - Added warnings to instruments without download support
   - Added preliminary support for ICON FUV and MIGHTI
   - Added support for Jicamarca Radio Observatory ISR
   - Added support for F10.7 and more Kp forecast products
   - Added instrument templates for Madrigal, CDAWeb, and netcdf_pandas
   - Added support for TIMED SABER
   - Added support for UCAR TIEGCM
   - OMNI HRO instrument now uses CDAWeb methods
   - Switched download methods for CDAWeb and COSMIC data to use `requests`
   - Added Madrigal methods
   - Removed support for SuperDARN and SuperMAG downloads while server changes are sorted out
 - Updates to travis configuration
   - Tests run for python 2.7 and 3.7
   - Added display port to test plots
 - Updates to community docs
   - Added Issue templates
   - Added Pull Request Template
   - Added note for PR to be made to develop, not master
 - Style updates throughout
   - Consistent documentation for docstrings and instruments
   - Cleaned up commented code lines
   - PEP8 scrub
 - Documentation
   - Added FAQ section
   - Added "powered by pysat" logo
   - Updated supported instruments
 - Unit Test Updates
   - Dropped instrument templates from coverage
   - Added multiple output options for `pysat_testing` object to aid with constellation tests. Removed old constellation test objects.
   - Added test data for space weather indices to speed up testing
   - Cyclic data for test instruments now generated from single test method
   - test objects for xarray added
   - Added test for parsed delimited files
   - Removed ftp downloads from travis tests, still will run locally
 - Bug fixes
   - `pandas.ix` notation replaced with `pandas.loc` and `pandas.iloc` throughout
   - Fixed a bug that forced user into interactive mode in `ssnl.plot`
   - Bug fixes and cleanup in demo codes
   - Fix for orbit iteration when less than one orbit of data exists. Fix now covers multiple days with less than one orbit.
   - Fixed a bug in python 3.7 caused by change in behaviour of StopIteration (#207)
   - Update to use of `len` on xarray to handle new behaviour (#130)
   - Updated import of reload statements now that python 3.3 has reached end of life
   - Updated deprecated behaviour of `get_duplicates`, `.apply`, and `.to_csv` when using pandas
   - Fixed bug in assigning units to metadata (#162)
   - Fixed timing bug introduced by reading only the first date/data pair from each line in the 45-day file data blocks


## [1.2.0] - 2018-09-24
 - SuperMAG support added
 - Increased data access robustness when using integer indexing
 - Added template for supporting netCDF4 based instruments (pysat_netCDF4)
 - Added support for MSIS within the pysat satellite simulation (based on sgp4)
 - Added plotting routine to sgp4
 - Initial support for the upcoming NASA/INPE SPORT Ion Velocity Meter (IVM)
 - Fixed bug triggerd when invoking multi_file_day option in Instrument object

## [1.1.0] - 2018-07-05
 - Initial support for Constellation objects, which allows operations and analysis on mixed groups of Instrument objects. Developed by UT Dallas senior undergraduate computer science students (UTDesign 2018).
 - Bug fixes when iterating by file
 - Added pysat_sgp4, a Two Line Element based satellite orbit propagator that is coupled with ionosphere, thermosphere, and geomagnetic models. Supports projecting these quantities onto the relevant spacecraft frame to create signals suitable for satellite data simulation and testing. Routine uses pyglow, pysatMagVect, sgp4, and pyEphem.
 - Further along the road toward windows compatibility
 - Fixed orbit number reporting in orbits.current
 - Added support for Defense Meteorological Satellite Program (DMSP) Ion Velocity Meter (IVM) data. Downloads from the Madrigal database (https://openmadrigal.org)
 - Added support for both sat_id and tag variations within filenames in the NASA CDAWeb template
 - Updated docummentation covering requirements for adding new instruments to pysat

## [1.0.1] - 2018-05-06
 - Improved robustness of Meta object when working with high and low order data
 - Improved Meta test coverage
 - Added dayside reconnection calculation for OMNI-HRO data
 - Improved test behavior when instrument data could not be downloaded

## [1.0.0] - 2018-04-29
 - Improved consistency when handling higher order metadata
 - Improved translation of metadata within netCDF4 files to pysat standard
 - Added pysatCDF as package requirement
 - PEP8 upgrades throughout
 - Updated load_netCDF4 routine to support ICON EUV files natively
 - to_netCDF4 function updated to be consistent with load_netCDF4
 - Meta object upgraded to handle more attributes by default
 - Meta object has been upgraded to preserve case of variable and attribute names
 - Metadata access is case insensitive for ease of use
 - Changes to units_label or name_label are automatically applied to underlying metadata
 - Improved handling of custom units and name labels at Instrument level
 - Additional functions added to Meta object, attrs, keys, keys_nD, has_attr, routines that return preserved case
 - Additional unit tests for Meta added
 - Reduced resources required for unit tests
 - Improved windows compatibility
 - Added more unit tests for seasonal averages
 - Added more simulated data types to pysat_testing2D
 - Added initial support for ICON EUV
 - Added initial support for ICON IVM
 - Added support for version/revision numbers in filenames within Files class constructor from_os


## [0.6.0] - 2017-08-11
 - Many changes since the last note here.
 - Unit tests have been expanded significantly, bug fixes as appropriate.
 - Coverage is over 80%
 - There are new requirements on loading routines to support testing.
 - Instrument object prints out nice information to command line
 - Attributes in netCDF and similar files are transferred to the Instrument object as part of loading
 - Added attribute 'empty', True if there is no data
 - Orbit support significantly improved, multiple orbit types are supported
 - Added concat to Meta
 - Python 3 compatible
 - Corrected intersection of data_padding and multi_file_day
 - Added support for higher order MetaData objects, needed for DataFrame within DataFrames
 - Windows compatibility
 - Additional scientific instrument support


### Changed
 - Initial support for sat_id in Instrument
 - Files class will now remove duplicate file times rather than simply raise an exception

## [0.3.3] - 2016-01-07
### Changed
 - Added manual_org flag to Instrument instantion. Simple file management flag.
 - Improved COSMIC demo plotting
 - Improved support for instruments with no files

## [0.3.2] - 2015-12-01
### Changed
 - Fixed error raised by pysat.utils.set_data_dir
 - Partial unit test coverage for files class
 - File tracking more robust
 - Download methods now log off from server at the end of download
 - Improved to_netcdf3 and load_netcdf3 routines, netcdf files produced pass standards check

## [0.3.1] - 2015-07-21
### Changed
 - Added missing file close statement in SuperDARN load command
 - Fixed COSMIC UTS bug
 - Fixed check for unique datetimes associated with files
 - Improved instrument docstrings
 - Added step size (freq) keyword to bounds and download methods
 - Added C/NOFS IVM and COSMIC GPS demo
 - Added support for OMNI data, 1 and 5 min files, time shifted to magnetopause
 - Moving toward python 3 compatibility
 - PEP 8 improvements
 - fixed demo ssnl_occurence_by_orbit file, replaced binx with bin_x
 - Doubled loading performance for SuperDARN grdex files (3 seconds down to 1.5)

## [0.3] - 2015-06-18
### Changed
 - Improved polar orbit determination
 - Added file sorting in files.from_os constructor to ensure datetime index is correct
 - Added Instrument instantiation option, multi_file_day
  - good when data for day n is in a file labeled by day n-1, or n+1
 - Chaged binx to bin_x in return statements
 - Improved PEP-8 compatibility
 - Fixed bad path call in meta.from_csv
 - Added simple averaging by day/file/orbit instrument independent routines
 - Added instrument independent seasonal averaging routines
 - Improved loading performance for cosmic2013
 - made pysat import statements more specific
 - fixed bad import call on load_netcdf3
 - fixed tab/space issues
 - Improved performance of comsic 2013 data loading

## [0.2.2] - 2015-05-17
### Changed
 - Expanded coverage in tutorial documentation
 - Expanded test coverage for pysat.Meta()
 - Improved robustness of Meta __setitem__
 - Updated C/NOFS VEFI method to exempt empty file errors
 - Updated C/NOFS VEFI download method to remove empty files
 - Updated C/NOFS VEFI instrument module to use metadata from CDF file
 - Updated superdarn cleaning method to remove empty velocity frames
 - Updated Instrument download method to update bounds if bounds are default
 - Updated C/NOFS IVM download method to remove empty files
 - Updated C/NOFS IVM instrument module to use metadata from CDF file
 - Performance improvements to seasonal occurrence probability
 - Improved docstrings

## [0.2.1] - 2015-04-29
### Changed
- Removed spacepy and netCDF from setup.py requirements. Both of
  these packages require non-python code to function properly.
  pysat now builds correctly as determined by travis-cl.
  Installation instructions have been updated.

## [0.2.0] - 2015-04-27
### Changed
- Added information to docstrings.
- Expanded unit test coverage and associated bugs.
- Changed signature for pysat.Instrument, orbit information
  condensed into a single dictionary. pad changed from a boolean
  to accepting a pandas.DateOffest or dictionary.
- Changed doy parameter in create_datetime_index to day.
- Changed Instrument.query_files to update_files
- Improved performance of cnofs_ivm code<|MERGE_RESOLUTION|>--- conflicted
+++ resolved
@@ -2,15 +2,12 @@
 All notable changes to this project will be documented in this file.
 This project adheres to [Semantic Versioning](http://semver.org/).
 
-## [3.0.0] - 2019-12-29
+## [3.0.0] - 2019-12-31
 - New Features
   - Added registry module for registering custom external instruments
 - Deprecations
-<<<<<<< HEAD
   - Removed ssnl
-=======
   - Removed model_utils
->>>>>>> 47258fd7
 - Documentation
   - Added info on how to register new instruments
   - Fixed description of tag and sat_id behaviour in testing instruments
