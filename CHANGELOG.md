# Change Log
All notable changes to this project will be documented in this file.
This project adheres to [Semantic Versioning](http://semver.org/).

## [3.0.0] - 2019-12-31
- New Features
  - Added registry module for registering custom external instruments
- Deprecations
<<<<<<< HEAD
  - Removed ssnl
=======
  - Removed utils.stats
>>>>>>> 538da1a4
  - Removed model_utils
- Documentation
  - Added info on how to register new instruments
  - Fixed description of tag and sat_id behaviour in testing instruments

## [2.2.0] - 2019-12-31
- New Features
   - Decreased time to load COSMIC GPS data by about 50%
   - Added DE2 Langmuir Probe, NACS, RPA, and WATS instruments
   - Updated `test_files.py` to be pytest compatible
- Bug Fix
  - `_files._attach_files` now checks for an empty file list before appending
  - Fixed boolean logic when checking for start and stop dates in `_instrument.download`
  - Fixed loading of COSMIC atmPrf files
  - Fixed feedback from COSMIC GPS when data not found on remote server
  - Fixed deprecation warning for pysat.utils.coords.scale_units
  - Fixed a bug when trying to combine empty f107 lists
  - Fixed a bug where `remote_file_list` would fail for some instruments.
  - Made import of methods more robust
  - Fixed `SettingWithCopyWarning` in `cnofs_ivm` cleaning routine

## [2.1.0] - 2019-11-18
- New Features
   - Added new velocity format options to utils.coords.scale_units
   - Improved failure messages for utils.coords.scale_units
   - Added some tests for model_utils
   - Added option to to_netCDF that names variables in the written file
     based upon the strings in the Instrument.meta object
   - Improved compatibility with NASA ICON's file standards
   - Improved file downloading for Kp
   - Added keyword ignore_empty_files to pysat.Instrument and Files objects
     to filter out empty files from the stored file list
   - Added slice and list ability to meta
   - Converted all print statements to logging statements
   - Updated cleaning routines for C/NOFS IVM
   - Added S4 scintillation data to the cosmic-gps instrument
   - pysat no longer creates a default data directory. User must specify location.
   - User set custom attributes are transparently stored within Meta object and are
     available via both Instrument and Meta.
   - Improved robustness of required library specification across multiple
     platforms
- Code Restructure
  - Move `computational_form` to `ssnl`, old version is deprecated
  - Move `scale_units` to `utils._core`, old version is deprecated
  - Replace `season_date_range` with `create_date_range`, old version is deprecated
  - Added deprecation warnings to stat functions
  - Added deprecation warnings to `ssnl` and `model_utils`
  - Removed `pysat_sgp4` instrument
  - Added cleaning steps to the C/NOFS IVM ion fraction data
- Bug fix
   - Fixed implementation of utils routines in model_utils and jro_isr
   - Fixed error catching bug in model_utils
   - Updated Instrument.concat_data for consistency across pandas and xarray. Includes support for user provided keywords.
   - Fixed error introduced by upstream change in NOAA F10.7 file format
   - Fixed bugs in DEMETER file reading introduced by changes in codecs
   - Fixed issue with data access via Instrument object using time and name slicing and xarray. Added unit test.
   - Updated travis.yml to work under pysat organization
   - Added missing requirements (matplotlib, netCDF4)
   - Fixed a bug when trying to combine empty kp lists
   - Updated travis.yml to work with python 2.7.15 and beyond
   - Unit tests reload pysat_testing_xarray for xarray tests
   - Updated setup.py to not overwrite default `open` command from `codecs`
   - Updated Travis CI settings to allow forks to run tests on local travis accounts
   - Fixed keep method to be case insensitive
   - Fixed a bug with COSMIC GPS downloads
   - Fixed selection bugs in the DEMETER IAP, CNOFS IVM, and model_utils routines
   - Updated URL link in setup.py
- Documentation
  - Added info on how to cite the code and package.
  - Updated instrument docstring
  - Corrected pysat.Instrument examples using COSMIC

## [2.0.0] - 2019-07-11
 - New Features
   - `pysatData` directory created in user's home directory if no directory specified
   - Added preliminary support for `xarray` to the `instrument` object
   - Support for `today`, `tomorrow`, and `yesterday` as datetime objects
   - Added `model_utils`, featuring preliminary support for data-model comparison
   - Added support for 1d median in seasonal averages
   - Added routine to convert from kp to Ap
   - Added `pyglow` integration support for python 3.x
   - Added option to check that loaded data has a unique and monotonic time index. Will be enforced in a future version.
   - Refactored data access through the Instrument object and expanded testing.
   - Added .empty attribute to Instrument object, True when no data loaded.
   - Added .index access mechanism to Instrument object, providing consistent access to the pandas DatetimeIndex associated with loaded data.
   - Added mechanism to return a list of loaded variables, .variables.
   - Added Instrument method to concat input data with data already loaded into Instrument object.
   - Updated format of printed dates to day month name and year, 01 January 2001.
   - Added Instrument property .date, returns date of loaded data.
   - Added download_updated_files, Instrument method that downloads any remote data not currently on the local machine.
   - Added remote_date_range, an Instrument method that returns first and last date for remote data.
   - Download method now defaults to most recent data (near now).
   - Improves input handling for datetime parameters that are more precise than just year, month, and day, where appropriate
   - Added merging routines to allow combination of measured and forecasted Kp and F10.7 indexes into a single instrument object
   - Files class internally refactored to improve robustness.
   - Added feature to handle delimited filenames, in addition to fixed_width names.
   - Exposed methods to allow users to more easily benefit from features in Files. Used to support remote_file_lists and make data downloads more convenient.
   - Expanded testing with Files.
   - Updated keyword names to be more complete. 'sec' to 'second', etc.
   - Updated Files access mechanisms to remove deprecated calls and improve robustness.
 - Code restructure
   - Moved instrument templates and methods to subdirectories
   - Moved utils into multiple subdirectories to aid with organization
 - Instrument Updates
   - NASA CDAWeb download now uses https protocol rather than FTP
   - `_instrument.py` supports xarray
   - Support for listing files from remote server
   - COSMIC RO data unified into single instrument object
   - Added support for DEMETER IAP
   - Added support for DMSP IVM Level 2 data.  Uses OpenMadrigal.
   - Added routines to update DMSP ephemeris and drifts
   - Added warnings to instruments without download support
   - Added preliminary support for ICON FUV and MIGHTI
   - Added support for Jicamarca Radio Observatory ISR
   - Added support for F10.7 and more Kp forecast products
   - Added instrument templates for Madrigal, CDAWeb, and netcdf_pandas
   - Added support for TIMED SABER
   - Added support for UCAR TIEGCM
   - OMNI HRO instrument now uses CDAWeb methods
   - Switched download methods for CDAWeb and COSMIC data to use `requests`
   - Added Madrigal methods
   - Removed support for SuperDARN and SuperMAG downloads while server changes are sorted out
 - Updates to travis configuration
   - Tests run for python 2.7 and 3.7
   - Added display port to test plots
 - Updates to community docs
   - Added Issue templates
   - Added Pull Request Template
   - Added note for PR to be made to develop, not master
 - Style updates throughout
   - Consistent documentation for docstrings and instruments
   - Cleaned up commented code lines
   - PEP8 scrub
 - Documentation
   - Added FAQ section
   - Added "powered by pysat" logo
   - Updated supported instruments
 - Unit Test Updates
   - Dropped instrument templates from coverage
   - Added multiple output options for `pysat_testing` object to aid with constellation tests. Removed old constellation test objects.
   - Added test data for space weather indices to speed up testing
   - Cyclic data for test instruments now generated from single test method
   - test objects for xarray added
   - Added test for parsed delimited files
   - Removed ftp downloads from travis tests, still will run locally
 - Bug fixes
   - `pandas.ix` notation replaced with `pandas.loc` and `pandas.iloc` throughout
   - Fixed a bug that forced user into interactive mode in `ssnl.plot`
   - Bug fixes and cleanup in demo codes
   - Fix for orbit iteration when less than one orbit of data exists. Fix now covers multiple days with less than one orbit.
   - Fixed a bug in python 3.7 caused by change in behaviour of StopIteration (#207)
   - Update to use of `len` on xarray to handle new behaviour (#130)
   - Updated import of reload statements now that python 3.3 has reached end of life
   - Updated deprecated behaviour of `get_duplicates`, `.apply`, and `.to_csv` when using pandas
   - Fixed bug in assigning units to metadata (#162)
   - Fixed timing bug introduced by reading only the first date/data pair from each line in the 45-day file data blocks


## [1.2.0] - 2018-09-24
 - SuperMAG support added
 - Increased data access robustness when using integer indexing
 - Added template for supporting netCDF4 based instruments (pysat_netCDF4)
 - Added support for MSIS within the pysat satellite simulation (based on sgp4)
 - Added plotting routine to sgp4
 - Initial support for the upcoming NASA/INPE SPORT Ion Velocity Meter (IVM)
 - Fixed bug triggerd when invoking multi_file_day option in Instrument object

## [1.1.0] - 2018-07-05
 - Initial support for Constellation objects, which allows operations and analysis on mixed groups of Instrument objects. Developed by UT Dallas senior undergraduate computer science students (UTDesign 2018).
 - Bug fixes when iterating by file
 - Added pysat_sgp4, a Two Line Element based satellite orbit propagator that is coupled with ionosphere, thermosphere, and geomagnetic models. Supports projecting these quantities onto the relevant spacecraft frame to create signals suitable for satellite data simulation and testing. Routine uses pyglow, pysatMagVect, sgp4, and pyEphem.
 - Further along the road toward windows compatibility
 - Fixed orbit number reporting in orbits.current
 - Added support for Defense Meteorological Satellite Program (DMSP) Ion Velocity Meter (IVM) data. Downloads from the Madrigal database (https://openmadrigal.org)
 - Added support for both sat_id and tag variations within filenames in the NASA CDAWeb template
 - Updated docummentation covering requirements for adding new instruments to pysat

## [1.0.1] - 2018-05-06
 - Improved robustness of Meta object when working with high and low order data
 - Improved Meta test coverage
 - Added dayside reconnection calculation for OMNI-HRO data
 - Improved test behavior when instrument data could not be downloaded

## [1.0.0] - 2018-04-29
 - Improved consistency when handling higher order metadata
 - Improved translation of metadata within netCDF4 files to pysat standard
 - Added pysatCDF as package requirement
 - PEP8 upgrades throughout
 - Updated load_netCDF4 routine to support ICON EUV files natively
 - to_netCDF4 function updated to be consistent with load_netCDF4
 - Meta object upgraded to handle more attributes by default
 - Meta object has been upgraded to preserve case of variable and attribute names
 - Metadata access is case insensitive for ease of use
 - Changes to units_label or name_label are automatically applied to underlying metadata
 - Improved handling of custom units and name labels at Instrument level
 - Additional functions added to Meta object, attrs, keys, keys_nD, has_attr, routines that return preserved case
 - Additional unit tests for Meta added
 - Reduced resources required for unit tests
 - Improved windows compatibility
 - Added more unit tests for seasonal averages
 - Added more simulated data types to pysat_testing2D
 - Added initial support for ICON EUV
 - Added initial support for ICON IVM
 - Added support for version/revision numbers in filenames within Files class constructor from_os


## [0.6.0] - 2017-08-11
 - Many changes since the last note here.
 - Unit tests have been expanded significantly, bug fixes as appropriate.
 - Coverage is over 80%
 - There are new requirements on loading routines to support testing.
 - Instrument object prints out nice information to command line
 - Attributes in netCDF and similar files are transferred to the Instrument object as part of loading
 - Added attribute 'empty', True if there is no data
 - Orbit support significantly improved, multiple orbit types are supported
 - Added concat to Meta
 - Python 3 compatible
 - Corrected intersection of data_padding and multi_file_day
 - Added support for higher order MetaData objects, needed for DataFrame within DataFrames
 - Windows compatibility
 - Additional scientific instrument support


### Changed
 - Initial support for sat_id in Instrument
 - Files class will now remove duplicate file times rather than simply raise an exception

## [0.3.3] - 2016-01-07
### Changed
 - Added manual_org flag to Instrument instantion. Simple file management flag.
 - Improved COSMIC demo plotting
 - Improved support for instruments with no files

## [0.3.2] - 2015-12-01
### Changed
 - Fixed error raised by pysat.utils.set_data_dir
 - Partial unit test coverage for files class
 - File tracking more robust
 - Download methods now log off from server at the end of download
 - Improved to_netcdf3 and load_netcdf3 routines, netcdf files produced pass standards check

## [0.3.1] - 2015-07-21
### Changed
 - Added missing file close statement in SuperDARN load command
 - Fixed COSMIC UTS bug
 - Fixed check for unique datetimes associated with files
 - Improved instrument docstrings
 - Added step size (freq) keyword to bounds and download methods
 - Added C/NOFS IVM and COSMIC GPS demo
 - Added support for OMNI data, 1 and 5 min files, time shifted to magnetopause
 - Moving toward python 3 compatibility
 - PEP 8 improvements
 - fixed demo ssnl_occurence_by_orbit file, replaced binx with bin_x
 - Doubled loading performance for SuperDARN grdex files (3 seconds down to 1.5)

## [0.3] - 2015-06-18
### Changed
 - Improved polar orbit determination
 - Added file sorting in files.from_os constructor to ensure datetime index is correct
 - Added Instrument instantiation option, multi_file_day
  - good when data for day n is in a file labeled by day n-1, or n+1
 - Chaged binx to bin_x in return statements
 - Improved PEP-8 compatibility
 - Fixed bad path call in meta.from_csv
 - Added simple averaging by day/file/orbit instrument independent routines
 - Added instrument independent seasonal averaging routines
 - Improved loading performance for cosmic2013
 - made pysat import statements more specific
 - fixed bad import call on load_netcdf3
 - fixed tab/space issues
 - Improved performance of comsic 2013 data loading

## [0.2.2] - 2015-05-17
### Changed
 - Expanded coverage in tutorial documentation
 - Expanded test coverage for pysat.Meta()
 - Improved robustness of Meta __setitem__
 - Updated C/NOFS VEFI method to exempt empty file errors
 - Updated C/NOFS VEFI download method to remove empty files
 - Updated C/NOFS VEFI instrument module to use metadata from CDF file
 - Updated superdarn cleaning method to remove empty velocity frames
 - Updated Instrument download method to update bounds if bounds are default
 - Updated C/NOFS IVM download method to remove empty files
 - Updated C/NOFS IVM instrument module to use metadata from CDF file
 - Performance improvements to seasonal occurrence probability
 - Improved docstrings

## [0.2.1] - 2015-04-29
### Changed
- Removed spacepy and netCDF from setup.py requirements. Both of
  these packages require non-python code to function properly.
  pysat now builds correctly as determined by travis-cl.
  Installation instructions have been updated.

## [0.2.0] - 2015-04-27
### Changed
- Added information to docstrings.
- Expanded unit test coverage and associated bugs.
- Changed signature for pysat.Instrument, orbit information
  condensed into a single dictionary. pad changed from a boolean
  to accepting a pandas.DateOffest or dictionary.
- Changed doy parameter in create_datetime_index to day.
- Changed Instrument.query_files to update_files
- Improved performance of cnofs_ivm code<|MERGE_RESOLUTION|>--- conflicted
+++ resolved
@@ -6,11 +6,8 @@
 - New Features
   - Added registry module for registering custom external instruments
 - Deprecations
-<<<<<<< HEAD
   - Removed ssnl
-=======
   - Removed utils.stats
->>>>>>> 538da1a4
   - Removed model_utils
 - Documentation
   - Added info on how to register new instruments
